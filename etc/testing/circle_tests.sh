--- conflicted
+++ resolved
@@ -29,7 +29,7 @@
 
 # NB: https://serverfault.com/questions/482907/setting-a-variable-for-a-given-ssh-host
 
-ENV_VARS=(PPS_BUCKETS AUTH_BUCKETS GOPROXY ENT_ACT_CODE BUCKET CIRCLE_BRANCH RUN_BAD_TESTS)
+ENV_VARS=(PPS_BUCKETS AUTH_BUCKETS GOPROXY ENT_ACT_CODE BUCKET CIRCLE_BRANCH RUN_BAD_TESTS DOCKER_PWD)
 
 # For object tests, provide the parameters and credentials for running against object storage providers
 if [[ "$BUCKET" == "OBJECT" ]]; then
@@ -46,19 +46,6 @@
 done
 
 echo "Starting test $BUCKET."
-<<<<<<< HEAD
 time ./etc/testing/testctl-ssh.sh ${TESTCTL_OPTIONS[@]} \
     -- ./project/etc/testing/circle_tests_inner.sh "$@"
-=======
-time ./etc/testing/testctl-ssh.sh \
-    -o SendEnv=PPS_BUCKETS \
-    -o SendEnv=AUTH_BUCKETS \
-    -o SendEnv=GOPROXY \
-    -o SendEnv=ENT_ACT_CODE \
-    -o SendEnv=BUCKET \
-    -o SendEnv=CIRCLE_BRANCH \
-    -o SendEnv=RUN_BAD_TESTS \
-    -o SendEnv=DOCKER_PWD \
-    -- ./project/pachyderm/etc/testing/circle_tests_inner.sh "$@"
->>>>>>> bf328188
 echo "Finished test $BUCKET."