package cmds

import (
	"bufio"
	"bytes"
	"errors"
	"fmt"
	"io"
	"net/http"
	"net/url"
	"os"
	"path"
	"path/filepath"
	"strings"
	"syscall"
	"text/tabwriter"

	"golang.org/x/sync/errgroup"

	"github.com/pachyderm/pachyderm/src/client"
	pfsclient "github.com/pachyderm/pachyderm/src/client/pfs"
	"github.com/pachyderm/pachyderm/src/server/pfs/fuse"
	"github.com/pachyderm/pachyderm/src/server/pfs/pretty"
	"github.com/pachyderm/pachyderm/src/server/pkg/cmd"

	"github.com/spf13/cobra"
	"go.pedge.io/pkg/cobra"
	"go.pedge.io/pkg/exec"
)

// Cmds returns a slice containing pfs commands.
func Cmds(address string) []*cobra.Command {
	var fileNumber int
	var fileModulus int
	var blockNumber int
	var blockModulus int
	shard := func() *pfsclient.Shard {
		return &pfsclient.Shard{
			FileNumber:   uint64(fileNumber),
			FileModulus:  uint64(fileModulus),
			BlockNumber:  uint64(blockNumber),
			BlockModulus: uint64(blockModulus),
		}
	}

	addShardFlags := func(cmd *cobra.Command) {
		cmd.Flags().IntVarP(&fileNumber, "file-shard", "s", 0, "file shard to read")
		cmd.Flags().IntVarP(&fileModulus, "file-modulus", "m", 1, "modulus of file shard")
		cmd.Flags().IntVarP(&blockNumber, "block-shard", "b", 0, "block shard to read")
		cmd.Flags().IntVarP(&blockModulus, "block-modulus", "n", 1, "modulus of block shard")
	}

	repo := &cobra.Command{
		Use:   "repo",
		Short: "Docs for repos.",
		Long: `Repos, short for repository, are the top level data object in Pachyderm.

Repos are created with create-repo.`,
		Run: cmd.RunFixedArgs(0, func(args []string) error {
			return nil
		}),
	}

	createRepo := &cobra.Command{
		Use:   "create-repo repo-name",
		Short: "Create a new repo.",
		Long:  "Create a new repo.",
		Run: cmd.RunFixedArgs(1, func(args []string) error {
			client, err := client.NewFromAddress(address)
			if err != nil {
				return err
			}
			return client.CreateRepo(args[0])
		}),
	}

	inspectRepo := &cobra.Command{
		Use:   "inspect-repo repo-name",
		Short: "Return info about a repo.",
		Long:  "Return info about a repo.",
		Run: cmd.RunFixedArgs(1, func(args []string) error {
			client, err := client.NewFromAddress(address)
			if err != nil {
				return err
			}
			repoInfo, err := client.InspectRepo(args[0])
			if err != nil {
				return err
			}
			if repoInfo == nil {
				return fmt.Errorf("repo %s not found", args[0])
			}
			return pretty.PrintDetailedRepoInfo(repoInfo)
		}),
	}

	var listRepoProvenance cmd.RepeatedStringArg
	listRepo := &cobra.Command{
		Use:   "list-repo",
		Short: "Return all repos.",
		Long:  "Reutrn all repos.",
		Run: cmd.RunFixedArgs(0, func(args []string) error {
			c, err := client.NewFromAddress(address)
			if err != nil {
				return err
			}
			repoInfos, err := c.ListRepo(listRepoProvenance)
			if err != nil {
				return err
			}
			writer := tabwriter.NewWriter(os.Stdout, 20, 1, 3, ' ', 0)
			pretty.PrintRepoHeader(writer)
			for _, repoInfo := range repoInfos {
				pretty.PrintRepoInfo(writer, repoInfo)
			}
			return writer.Flush()
		}),
	}
	listRepo.Flags().VarP(&listRepoProvenance, "provenance", "p", "list only repos with the specified repos provenance")

	var force bool
	deleteRepo := &cobra.Command{
		Use:   "delete-repo repo-name",
		Short: "Delete a repo.",
		Long:  "Delete a repo.",
		Run: cmd.RunFixedArgs(1, func(args []string) error {
			client, err := client.NewFromAddress(address)
			if err != nil {
				return err
			}
			return client.DeleteRepo(args[0], force)
		}),
	}
	deleteRepo.Flags().BoolVarP(&force, "force", "f", false, "remove the repo regardless of errors; use with care")

	commit := &cobra.Command{
		Use:   "commit",
		Short: "Docs for commits.",
		Long: `Commits are atomic transactions on the content of a repo.

Creating a commit is a multistep process:
- start a new commit with start-commit
- write files to it through fuse or with put-file
- finish the new commit with finish-commit

Commits that have been started but not finished are NOT durable storage.
Commits become reliable (and immutable) when they are finished.

Commits can be created with another commit as a parent.
This layers the data in the commit over the data in the parent.`,
		Run: cmd.RunFixedArgs(0, func(args []string) error {
			return nil
		}),
	}

	startCommit := &cobra.Command{
		Use:   "start-commit repo-name [parent-commit | branch]",
		Short: "Start a new commit.",
		Long: `Start a new commit with parent-commit as the parent, or start a commit on the given branch; if the branch does not exist, it will be created.

Examples:

    # Start a commit in repo "foo" on branch "bar"
	$ pachctl start-commit foo bar

	# Start a commit with master/3 as the parent in repo foo
	$ pachctl start-commit foo master/3
`,
		Run: cmd.RunFixedArgs(2, func(args []string) error {
			client, err := client.NewFromAddress(address)
			if err != nil {
				return err
			}
			commit, err := client.StartCommit(args[0], args[1])
			if err != nil {
				return err
			}
			fmt.Println(commit.ID)
			return nil
		}),
	}

	forkCommit := &cobra.Command{
		Use:   "fork-commit repo-name parent-commit branch-name",
		Short: "Start a new commit with a given parent on a new branch.",
		Long: `Start a new commit with parent-commit as the parent, on a new branch with the name branch-name.

Examples:

    # Start a commit in repo "test" on a new branch "bar" with foo/2 as the parent
	$ pachctl fork-commit test foo/2 bar
`,
		Run: cmd.RunFixedArgs(3, func(args []string) error {
			client, err := client.NewFromAddress(address)
			if err != nil {
				return err
			}
			commit, err := client.ForkCommit(args[0], args[1], args[2])
			if err != nil {
				return err
			}
			fmt.Println(commit.ID)
			return nil
		}),
	}

	var cancel bool
	finishCommit := &cobra.Command{
		Use:   "finish-commit repo-name commit-id",
		Short: "Finish a started commit.",
		Long:  "Finish a started commit. Commit-id must be a writeable commit.",
		Run: cmd.RunFixedArgs(2, func(args []string) error {
			client, err := client.NewFromAddress(address)
			if err != nil {
				return err
			}
			if cancel {
				return client.CancelCommit(args[0], args[1])
			}
			return client.FinishCommit(args[0], args[1])
		}),
	}
	finishCommit.Flags().BoolVarP(&cancel, "cancel", "c", false, "cancel the commit")

	inspectCommit := &cobra.Command{
		Use:   "inspect-commit repo-name commit-id",
		Short: "Return info about a commit.",
		Long:  "Return info about a commit.",
		Run: cmd.RunFixedArgs(2, func(args []string) error {
			client, err := client.NewFromAddress(address)
			if err != nil {
				return err
			}
			commitInfo, err := client.InspectCommit(args[0], args[1])
			if err != nil {
				return err
			}
			if commitInfo == nil {
				return fmt.Errorf("commit %s not found", args[1])
			}
			return pretty.PrintDetailedCommitInfo(commitInfo)
		}),
	}

	var all bool
	var block bool
	var listCommitProvenance cmd.RepeatedStringArg
	listCommit := &cobra.Command{
		Use:   "list-commit repo-name",
		Short: "Return all commits on a set of repos.",
		Long: `Return all commits on a set of repos.

Examples:

	# return commits in repo "foo" and repo "bar"
	$ pachctl list-commit foo bar

	# return commits in repo "foo" since commit master/2 and those in repo "bar" since commit master/4
	$ pachctl list-commit foo/master/2 bar/master/4

	# return commits in repo "foo" that have commits
	# "bar/master/3" and "baz/master/5" as provenance
	$ pachctl list-commit foo -p bar/master/3 -p baz/master/5

`,
		Run: pkgcobra.Run(func(args []string) error {
			fromCommits, err := cmd.ParseCommits(args)
			if err != nil {
				return err
			}

			c, err := client.NewFromAddress(address)
			if err != nil {
				return err
			}

			provenance, err := cmd.ParseCommits(listCommitProvenance)
			if err != nil {
				return err
			}
			status := pfsclient.CommitStatus_NORMAL
			if all {
				status = pfsclient.CommitStatus_ALL
			}
			commitInfos, err := c.ListCommitFrom(fromCommits, provenance, client.CommitTypeNone, status, block)
			if err != nil {
				return err
			}

			writer := tabwriter.NewWriter(os.Stdout, 20, 1, 3, ' ', 0)
			pretty.PrintCommitInfoHeader(writer)
			for _, commitInfo := range commitInfos {
				pretty.PrintCommitInfo(writer, commitInfo)
			}
			return writer.Flush()
		}),
	}
	listCommit.Flags().BoolVarP(&all, "all", "a", false, "list all commits including cancelled and archived ones")
	listCommit.Flags().BoolVarP(&block, "block", "b", false, "block until there are new commits since the from commits")
	listCommit.Flags().VarP(&listCommitProvenance, "provenance", "p",
		"list only commits with the specified `commit`s provenance, commits are specified as RepoName/CommitID")

	squashCommit := &cobra.Command{
		Use:   "squash-commit repo-name commits to-commit",
		Short: "Squash a number of commits into a single commit.",
		Long: `Squash a number of commits into a single commit.

Examples:

	# squash commits foo/2 and foo/3 into bar/1 in repo "test"
	# note that bar/1 needs to be an open commit
	$ pachctl squash-commit test foo/2 foo/3 bar/1
`,
		Run: pkgcobra.Run(func(args []string) error {
			if len(args) < 3 {
				fmt.Println("invalid arguments")
				return nil
			}

			c, err := client.NewFromAddress(address)
			if err != nil {
				return err
			}

			return c.SquashCommit(args[0], args[1:len(args)-1], args[len(args)-1])
		}),
	}

	replayCommit := &cobra.Command{
		Use:   "replay-commit repo-name commits branch",
		Short: "Replay a number of commits onto a branch.",
		Long: `Replay a number of commits onto a branch

Examples:

	# replay commits foo/2 and foo/3 onto branch "bar" in repo "test"
	$ pachctl replay-commit test foo/2 foo/3 bar
`,
		Run: pkgcobra.Run(func(args []string) error {
			if len(args) < 3 {
				fmt.Println("invalid arguments")
				return nil
			}

			c, err := client.NewFromAddress(address)
			if err != nil {
				return err
			}

			commits, err := c.ReplayCommit(args[0], args[1:len(args)-1], args[len(args)-1])
			if err != nil {
				return err
			}

			for _, commit := range commits {
				fmt.Println(commit.ID)
			}
			return nil
		}),
	}

	var repos cmd.RepeatedStringArg
	flushCommit := &cobra.Command{
		Use:   "flush-commit commit [commit ...]",
		Short: "Wait for all commits caused by the specified commits to finish and return them.",
		Long: `Wait for all commits caused by the specified commits to finish and return them.

Examples:

	# return commits caused by foo/master/1 and bar/master/2
	$ pachctl flush-commit foo/master/1 bar/master/2

	# return commits caused by foo/master/1 leading to repos bar and baz
	$ pachctl flush-commit foo/master/1 -r bar -r baz

`,
		Run: pkgcobra.Run(func(args []string) error {
			commits, err := cmd.ParseCommits(args)
			if err != nil {
				return err
			}

			c, err := client.NewFromAddress(address)
			if err != nil {
				return err
			}

			var toRepos []*pfsclient.Repo
			for _, repoName := range repos {
				toRepos = append(toRepos, client.NewRepo(repoName))
			}

			commitInfos, err := c.FlushCommit(commits, toRepos)
			if err != nil {
				return err
			}

			writer := tabwriter.NewWriter(os.Stdout, 20, 1, 3, ' ', 0)
			pretty.PrintCommitInfoHeader(writer)
			for _, commitInfo := range commitInfos {
				pretty.PrintCommitInfo(writer, commitInfo)
			}
			return writer.Flush()
		}),
	}
	flushCommit.Flags().VarP(&repos, "repos", "r", "Wait only for commits leading to a specific set of repos")

	listBranch := &cobra.Command{
		Use:   "list-branch repo-name",
		Short: "Return all branches on a repo.",
		Long:  "Return all branches on a repo.",
		Run: cmd.RunFixedArgs(1, func(args []string) error {
			client, err := client.NewFromAddress(address)
			if err != nil {
				return err
			}
			status := pfsclient.CommitStatus_NORMAL
			if all {
				status = pfsclient.CommitStatus_ALL
			}
			branches, err := client.ListBranch(args[0], status)
			if err != nil {
				return err
			}
			for _, branch := range branches {
				fmt.Println(branch)
			}
			return nil
		}),
	}
	listBranch.Flags().BoolVarP(&all, "all", "a", false, "list all branches including cancelled and archived ones")

	file := &cobra.Command{
		Use:   "file",
		Short: "Docs for files.",
		Long: `Files are the lowest level data object in Pachyderm.

Files can be written to started (but not finished) commits with put-file.
Files can be read from finished commits with get-file.`,
		Run: cmd.RunFixedArgs(0, func(args []string) error {
			return nil
		}),
	}

	var filePaths []string
	var recursive bool
	var commitFlag bool
	var inputFile string
	// putFilePath is a helper for putFile
	putFilePath := func(client *client.APIClient, args []string, filePath string) error {
		if filePath == "-" {
			if len(args) < 3 {
				return errors.New("either a path or the -f flag needs to be provided")
			}
			_, err := client.PutFile(args[0], args[1], args[2], os.Stdin)
			return err
		}
		// try parsing the filename as a url, if it is one do a PutFileURL
		if url, err := url.Parse(filePath); err == nil && url.Scheme != "" {
			if len(args) < 3 {
				return client.PutFileURL(args[0], args[1], strings.TrimPrefix(url.Path, "/"), url.String(), recursive)
			}
<<<<<<< HEAD
			return client.PutFileURL(args[0], args[1], args[2], url.String(), recursive)
=======
			return client.PutFileURL(args[0], args[1], filepath.Join(args[2], url.Path), url.String())
>>>>>>> 8bce773d
		}
		if !recursive {
			if len(args) == 3 {
				return cpFile(client, args[0], args[1], args[2], filePath)
			}
			return cpFile(client, args[0], args[1], filePath, filePath)
		}
		var eg errgroup.Group
		filepath.Walk(filePath, func(path string, info os.FileInfo, err error) error {
			if info.IsDir() {
				return nil
			}
			if len(args) == 3 {
				eg.Go(func() error { return cpFile(client, args[0], args[1], filepath.Join(args[2], path), path) })
			}
			eg.Go(func() error { return cpFile(client, args[0], args[1], path, path) })
			return nil
		})
		return eg.Wait()
	}
	putFile := &cobra.Command{
		Use:   "put-file repo-name commit-id path/to/file/in/pfs",
		Short: "Put a file into the filesystem.",
		Long: `Put-file supports a number of ways to insert data into pfs:
Put data from stdin as repo/commit/path:
	echo "data" | pachctl put-file repo commit path

Start a new commmit on branch, put data from stdin as repo/branch/path and
finish the commit:
	echo "data" | pachctl put-file -c repo branch path

Put a file from the local filesystem as repo/commit/path:
	pachctl put-file repo commit path -f file

Put a file from the local filesystem as repo/commit/file:
	pachctl put-file repo commit -f file

Put the contents of a directory as repo/commit/path/dir/file:
	pachctl put-file -r repo commit path -f dir

Put the contents of a directory as repo/commit/dir/file:
	pachctl put-file -r repo commit -f dir

Put the data from a URL as repo/commit/path:
	pachctl put-file repo commit path -f http://host/path

Put the data from a URL as repo/commit/path:
	pachctl put-file repo commit -f http://host/path

Put several files or URLs that are listed in file.
Files and URLs should be newline delimited.
	pachctl put-file repo commit -i file

Put several files or URLs that are listed at URL.
NOTE this URL can reference local files, so it could cause you to put sensitive
files into your Pachyderm cluster.
	pachctl put-file repo commit -i http://host/path
`,
		Run: cmd.RunBoundedArgs(2, 3, func(args []string) (retErr error) {
			client, err := client.NewFromAddress(address)
			if err != nil {
				return err
			}
			if commitFlag {
				commit, err := client.StartCommit(args[0], args[1])
				if err != nil {
					return err
				}
				defer func() {
					if retErr != nil {
						// something errored so we try to cancel the commit
						if err := client.CancelCommit(commit.Repo.Name, commit.ID); err != nil {
							fmt.Printf("Error cancelling commit: %s", err.Error())
						}
					} else {
						if err := client.FinishCommit(commit.Repo.Name, commit.ID); err != nil && retErr == nil {
							retErr = err
						}
					}
				}()
			}
			var eg errgroup.Group
			if inputFile != "" {
				var r io.Reader
				if inputFile == "-" {
					r = os.Stdin
				} else if url, err := url.Parse(inputFile); err == nil && url.Scheme != "" {
					resp, err := http.Get(url.String())
					if err != nil {
						return err
					}
					defer func() {
						if err := resp.Body.Close(); err != nil && retErr == nil {
							retErr = err
						}
					}()
					r = resp.Body
				} else {
					inputFile, err := os.Open(inputFile)
					if err != nil {
						return err
					}
					defer func() {
						if err := inputFile.Close(); err != nil && retErr == nil {
							retErr = err
						}
					}()
					r = inputFile
				}
				// scan line by line
				scanner := bufio.NewScanner(r)
				for scanner.Scan() {
					if filePath := scanner.Text(); filePath != "" {
						eg.Go(func() error { return putFilePath(client, args, filePath) })
					}
				}
			} else {
				for _, filePath := range filePaths {
					eg.Go(func() error { return putFilePath(client, args, filePath) })
				}
			}
			return eg.Wait()
		}),
	}
	putFile.Flags().StringSliceVarP(&filePaths, "file", "f", []string{"-"}, "The file to be put, it can be a local file or a URL.")
	putFile.Flags().StringVarP(&inputFile, "input-file", "i", "", "Read filepaths or URLs from a file.  If - is used, paths are read from the standard input.")
	putFile.Flags().BoolVarP(&recursive, "recursive", "r", false, "Recursively put the files in a directory.")
	putFile.Flags().BoolVarP(&commitFlag, "commit", "c", false, "Start and finish the commit in addition to putting data.")

	var fromCommitID string
	var fullFile bool
	addFileFlags := func(cmd *cobra.Command) {
		cmd.Flags().StringVarP(&fromCommitID, "from", "f", "", "only consider data written since this commit")
		cmd.Flags().BoolVar(&fullFile, "full-file", false, "if there has been data since the from commit return the full file")
	}
	getFile := &cobra.Command{
		Use:   "get-file repo-name commit-id path/to/file",
		Short: "Return the contents of a file.",
		Long:  "Return the contents of a file.",
		Run: cmd.RunFixedArgs(3, func(args []string) error {
			client, err := client.NewFromAddress(address)
			if err != nil {
				return err
			}
			return client.GetFile(args[0], args[1], args[2], 0, 0, fromCommitID, fullFile, shard(), os.Stdout)
		}),
	}
	addShardFlags(getFile)
	addFileFlags(getFile)

	inspectFile := &cobra.Command{
		Use:   "inspect-file repo-name commit-id path/to/file",
		Short: "Return info about a file.",
		Long:  "Return info about a file.",
		Run: cmd.RunFixedArgs(3, func(args []string) error {
			client, err := client.NewFromAddress(address)
			if err != nil {
				return err
			}
			fileInfo, err := client.InspectFile(args[0], args[1], args[2], fromCommitID, fullFile, shard())
			if err != nil {
				return err
			}
			if fileInfo == nil {
				return fmt.Errorf("file %s not found", args[2])
			}
			return pretty.PrintDetailedFileInfo(fileInfo)
		}),
	}
	addShardFlags(inspectFile)
	addFileFlags(inspectFile)

	var recurse bool
	var fast bool
	listFile := &cobra.Command{
		Use:   "list-file repo-name commit-id path/to/dir",
		Short: "Return the files in a directory.",
		Long:  "Return the files in a directory.",
		Run: cmd.RunBoundedArgs(2, 3, func(args []string) error {
			if fast && recurse {
				return fmt.Errorf("you may only provide either --fast or --recurse, but not both")
			}

			client, err := client.NewFromAddress(address)
			if err != nil {
				return err
			}
			var path string
			if len(args) == 3 {
				path = args[2]
			}
			var fileInfos []*pfsclient.FileInfo
			if fast {
				fileInfos, err = client.ListFileFast(args[0], args[1], path, fromCommitID, fullFile, shard())
			} else {
				fileInfos, err = client.ListFile(args[0], args[1], path, fromCommitID, fullFile, shard(), recurse)
			}
			if err != nil {
				return err
			}
			writer := tabwriter.NewWriter(os.Stdout, 20, 1, 3, ' ', 0)
			pretty.PrintFileInfoHeader(writer)
			for _, fileInfo := range fileInfos {
				pretty.PrintFileInfo(writer, fileInfo, recurse, fast)
			}
			return writer.Flush()
		}),
	}
	listFile.Flags().BoolVar(&recurse, "recurse", false, "if recurse is true, compute and display the sizes of directories")
	listFile.Flags().BoolVar(&fast, "fast", false, "if fast is true, don't compute the sizes of files; this makes list-file faster")
	addShardFlags(listFile)
	addFileFlags(listFile)

	deleteFile := &cobra.Command{
		Use:   "delete-file repo-name commit-id path/to/file",
		Short: "Delete a file.",
		Long:  "Delete a file.",
		Run: cmd.RunFixedArgs(3, func(args []string) error {
			client, err := client.NewFromAddress(address)
			if err != nil {
				return err
			}
			return client.DeleteFile(args[0], args[1], args[2])
		}),
	}

	var debug bool
	var allCommits bool
	mount := &cobra.Command{
		Use:   "mount path/to/mount/point",
		Short: "Mount pfs locally. This command blocks.",
		Long:  "Mount pfs locally. This command blocks.",
		Run: cmd.RunFixedArgs(1, func(args []string) error {
			client, err := client.NewFromAddress(address)
			if err != nil {
				return err
			}
			go func() { client.KeepConnected(nil) }()
			mounter := fuse.NewMounter(address, client)
			mountPoint := args[0]
			ready := make(chan bool)
			go func() {
				<-ready
				fmt.Println("Filesystem mounted, CTRL-C to exit.")
			}()
			err = mounter.Mount(mountPoint, shard(), nil, ready, debug, allCommits)
			if err != nil {
				return err
			}
			return nil
		}),
	}
	addShardFlags(mount)
	mount.Flags().BoolVarP(&debug, "debug", "d", false, "Turn on debug messages.")
	mount.Flags().BoolVarP(&allCommits, "all-commits", "a", false, "Show archived and cancelled commits.")

	unmount := &cobra.Command{
		Use:   "unmount path/to/mount/point",
		Short: "Unmount pfs.",
		Long:  "Unmount pfs.",
		Run: cmd.RunBoundedArgs(0, 1, func(args []string) error {
			if len(args) == 1 {
				return syscall.Unmount(args[0], 0)
			}

			if all {
				stdin := strings.NewReader(`
mount | grep pfs:// | cut -f 3 -d " "
`)
				var stdout bytes.Buffer
				if err := pkgexec.RunIO(pkgexec.IO{
					Stdin:  stdin,
					Stdout: &stdout,
					Stderr: os.Stderr,
				}, "sh"); err != nil {
					return err
				}
				scanner := bufio.NewScanner(&stdout)
				var mounts []string
				for scanner.Scan() {
					mounts = append(mounts, scanner.Text())
				}
				if len(mounts) == 0 {
					fmt.Println("No mounts found.")
					return nil
				}
				fmt.Printf("Unmount the following filesystems? yN\n")
				for _, mount := range mounts {
					fmt.Printf("%s\n", mount)
				}
				r := bufio.NewReader(os.Stdin)
				bytes, err := r.ReadBytes('\n')
				if err != nil {
					return err
				}
				if bytes[0] == 'y' || bytes[0] == 'Y' {
					for _, mount := range mounts {
						if err := syscall.Unmount(mount, 0); err != nil {
							return err
						}
					}
				}
			}
			return nil
		}),
	}
	unmount.Flags().BoolVarP(&all, "all", "a", false, "unmount all pfs mounts")

	archiveAll := &cobra.Command{
		Use:   "archive-all",
		Short: "Archives all commits in all repos.",
		Long:  "Archives all commits in all repos.",
		Run: cmd.RunFixedArgs(0, func(args []string) error {
			client, err := client.NewFromAddress(address)
			if err != nil {
				return err
			}
			return client.ArchiveAll()
		}),
	}

	var result []*cobra.Command
	result = append(result, repo)
	result = append(result, createRepo)
	result = append(result, inspectRepo)
	result = append(result, listRepo)
	result = append(result, deleteRepo)
	result = append(result, commit)
	result = append(result, startCommit)
	result = append(result, forkCommit)
	result = append(result, finishCommit)
	result = append(result, inspectCommit)
	result = append(result, listCommit)
	result = append(result, squashCommit)
	result = append(result, replayCommit)
	result = append(result, flushCommit)
	result = append(result, listBranch)
	result = append(result, file)
	result = append(result, putFile)
	result = append(result, getFile)
	result = append(result, inspectFile)
	result = append(result, listFile)
	result = append(result, deleteFile)
	result = append(result, mount)
	result = append(result, unmount)
	result = append(result, archiveAll)
	return result
}

func parseCommitMounts(args []string) []*fuse.CommitMount {
	var result []*fuse.CommitMount
	for _, arg := range args {
		commitMount := &fuse.CommitMount{Commit: client.NewCommit("", "")}
		repo, commitAlias := path.Split(arg)
		commitMount.Commit.Repo.Name = path.Clean(repo)
		split := strings.Split(commitAlias, ":")
		if len(split) > 0 {
			commitMount.Commit.ID = split[0]
		}
		if len(split) > 1 {
			commitMount.Alias = split[1]
		}
		result = append(result, commitMount)
	}
	return result
}

func cpFile(client *client.APIClient, repo string, commit string, path string, filePath string) (retErr error) {
	f, err := os.Open(filePath)
	if err != nil {
		return err
	}
	defer func() {
		if err := f.Close(); err != nil && retErr == nil {
			retErr = err
		}
	}()
	_, err = client.PutFile(repo, commit, path, f)
	return err
}<|MERGE_RESOLUTION|>--- conflicted
+++ resolved
@@ -460,11 +460,7 @@
 			if len(args) < 3 {
 				return client.PutFileURL(args[0], args[1], strings.TrimPrefix(url.Path, "/"), url.String(), recursive)
 			}
-<<<<<<< HEAD
-			return client.PutFileURL(args[0], args[1], args[2], url.String(), recursive)
-=======
-			return client.PutFileURL(args[0], args[1], filepath.Join(args[2], url.Path), url.String())
->>>>>>> 8bce773d
+			return client.PutFileURL(args[0], args[1], filepath.Join(args[2], url.Path), url.String(), recursive)
 		}
 		if !recursive {
 			if len(args) == 3 {
