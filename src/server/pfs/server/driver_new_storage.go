package server

import (
<<<<<<< HEAD
	"archive/tar"
	"fmt"
	"hash"
=======
>>>>>>> 141e60b4
	"io"
	"log"
	"path"
	"regexp"
	"strconv"

	"github.com/gogo/protobuf/proto"
	"github.com/gogo/protobuf/types"
	globlib "github.com/pachyderm/ohmyglob"
	"github.com/pachyderm/pachyderm/src/client"
	"github.com/pachyderm/pachyderm/src/client/auth"
	"github.com/pachyderm/pachyderm/src/client/pfs"
	"github.com/pachyderm/pachyderm/src/client/pkg/errors"
	pfsserver "github.com/pachyderm/pachyderm/src/server/pfs"
	"github.com/pachyderm/pachyderm/src/server/pkg/storage/fileset"
	"github.com/pachyderm/pachyderm/src/server/pkg/storage/fileset/index"
	txnenv "github.com/pachyderm/pachyderm/src/server/pkg/transactionenv"
	"github.com/pachyderm/pachyderm/src/server/pkg/uuid"
	"github.com/pachyderm/pachyderm/src/server/pkg/work"
	"golang.org/x/net/context"
)

const (
	// tmpPrefix is for temporary object paths that store compacted shards.
	tmpPrefix            = "tmp"
	storageTaskNamespace = "storage"
)

func (d *driver) startCommitNewStorageLayer(txnCtx *txnenv.TransactionContext, id string, parent *pfs.Commit, branch string, provenance []*pfs.CommitProvenance, description string) (*pfs.Commit, error) {
	return d.startCommit(txnCtx, id, parent, branch, provenance, description)
}

func (d *driver) finishCommitNewStorageLayer(txnCtx *txnenv.TransactionContext, commit *pfs.Commit, description string) (retErr error) {
	if err := d.checkIsAuthorizedInTransaction(txnCtx, commit.Repo, auth.Scope_WRITER); err != nil {
		return err
	}
	commitInfo, err := d.resolveCommit(txnCtx.Stm, commit)
	if err != nil {
		return err
	}
	if commitInfo.Finished != nil {
		return pfsserver.ErrCommitFinished{commit}
	}
	if description != "" {
		commitInfo.Description = description
	}
	// Run compaction task.
	return d.compactionQueue.RunTaskBlock(txnCtx.Client.Ctx(), func(m *work.Master) error {
		commitPath := path.Join(commit.Repo.Name, commit.ID)
		// (bryce) need some cleanup improvements, probably garbage collection.
		// (bryce) this should be a retry when garbage collection is integrated.
		d.storage.Delete(context.Background(), path.Join(commitPath, fileset.Diff))
		d.storage.Delete(context.Background(), path.Join(commitPath, fileset.Compacted))
		// Compact the commit changes into a diff file set.
		if err := d.compact(m, path.Join(commitPath, fileset.Diff), []string{commitPath}); err != nil {
			return err
		}
		// Compact the commit changes (diff file set) into the total changes in the commit's ancestry.
		var compactSpec *fileset.CompactSpec
		if commitInfo.ParentCommit == nil {
			compactSpec, err = d.storage.CompactSpec(m.Ctx(), commitPath)
		} else {
			parentCommitPath := path.Join(commitInfo.ParentCommit.Repo.Name, commitInfo.ParentCommit.ID)
			compactSpec, err = d.storage.CompactSpec(m.Ctx(), commitPath, parentCommitPath)
		}
		if err != nil {
			return err
		}
		if err := d.compact(m, compactSpec.Output, compactSpec.Input); err != nil {
			return err
		}
		// (bryce) need size.
		commitInfo.SizeBytes = uint64(0)
		commitInfo.Finished = now()
		return d.writeFinishedCommit(txnCtx.Stm, commit, commitInfo)
	})
}

// (bryce) add commit validation.
// (bryce) a failed put (crash/error) should result with any serialized sub file sets getting
// cleaned up.
// (bryce) probably should prevent / clean files that end with "/", since that will indicate a directory.
func (d *driver) putFilesNewStorageLayer(ctx context.Context, repo, commit string, r io.Reader) (retErr error) {
	// (bryce) subFileSet will need to be incremented through etcd eventually.
	d.mu.Lock()
	subFileSetStr := fileset.SubFileSetStr(d.subFileSet)
	fs := d.storage.New(ctx, path.Join(repo, commit, subFileSetStr), subFileSetStr)
	d.subFileSet++
	d.mu.Unlock()
	defer func() {
		if err := fs.Close(); err != nil && retErr == nil {
			retErr = err
		}
	}()
	return fs.Put(r)
}

func (d *driver) getFilesNewStorageLayer(ctx context.Context, repo, commit, glob string, w io.Writer) error {
	// (bryce) glob should be cleaned in option function
	// (bryce) need exact match option for file glob.
	compactedPath := path.Join(repo, commit, fileset.Compacted)
	mr, err := d.storage.NewMergeReader(ctx, []string{compactedPath}, index.WithPrefix(glob))
	if err != nil {
		return err
	}
	return mr.Get(w)
}

var globRegex = regexp.MustCompile(`[*?[\]{}!()@+^]`)

func globLiteralPrefix(glob string) string {
	idx := globRegex.FindStringIndex(glob)
	if idx == nil {
		return glob
	}
	return glob[:idx[0]]
}

func (d *driver) getFilesConditional(ctx context.Context, repo, commit, glob string, f func(*FileReader) error) error {
	compactedPaths := []string{path.Join(repo, commit, fileset.Compacted)}
	prefix := globLiteralPrefix(glob)
	mr, err := d.storage.NewMergeReader(ctx, compactedPaths, index.WithPrefix(prefix))
	if err != nil {
		return err
	}
	mf, err := matchFunc(glob)
	if err != nil {
		return err
	}
	var fr *FileReader
	nextFileReader := func(idx *index.Index) error {
		fmr, err := mr.Next()
		if err != nil {
			return err
		}
		if !mf(idx.Path) {
			return nil
		}
		fr = newFileReader(client.NewFile(repo, commit, idx.Path), idx, fmr, mr)
		return nil
	}
	if err := d.storage.ResolveIndexes(ctx, compactedPaths, func(idx *index.Index) error {
		if fr == nil {
			return nextFileReader(idx)
		}
		dir := path.Dir(idx.Path)
		if dir == fr.file.Path {
			fr.updateFileInfo(idx)
			return nil
		}
		if err := f(fr); err != nil {
			return err
		}
		if err := fr.drain(); err != nil {
			return err
		}
		fr = nil
		return nextFileReader(idx)

	}, index.WithPrefix(prefix)); err != nil {
		return err
	}
	if fr != nil {
		return f(fr)
	}
	return nil
}

func matchFunc(glob string) (func(string) bool, error) {
	// (bryce) this is a little weird, but it prevents the parent directory from being matched (i.e. /*).
	var parentG *globlib.Glob
	parentGlob, baseGlob := path.Split(glob)
	if len(baseGlob) > 0 {
		var err error
		parentG, err = globlib.Compile(parentGlob, '/')
		if err != nil {
			return nil, err
		}
	}
	g, err := globlib.Compile(glob, '/')
	if err != nil {
		return nil, err
	}
	return func(s string) bool {
		return g.Match(s) && (parentG == nil || !parentG.Match(s))
	}, nil
}

// FileReader is a PFS wrapper for a fileset.MergeReader.
// The primary purpose of this abstraction is to convert from index.Index to
// pfs.FileInfoNewStorage and to convert a set of index hashes to a file hash.
type FileReader struct {
	file      *pfs.File
	idx       *index.Index
	fmr       *fileset.FileMergeReader
	mr        *fileset.MergeReader
	fileCount int
	hash      hash.Hash
}

func newFileReader(file *pfs.File, idx *index.Index, fmr *fileset.FileMergeReader, mr *fileset.MergeReader) *FileReader {
	h := pfs.NewHash()
	for _, dataRef := range idx.DataOp.DataRefs {
		h.Write([]byte(dataRef.Hash))
	}
	return &FileReader{
		file: file,
		idx:  idx,
		fmr:  fmr,
		mr:   mr,
		hash: h,
	}
}

func (fr *FileReader) updateFileInfo(idx *index.Index) {
	fr.fileCount++
	for _, dataRef := range idx.DataOp.DataRefs {
		fr.hash.Write([]byte(dataRef.Hash))
	}
}

// Info returns the info for the file.
func (fr *FileReader) Info() *pfs.FileInfoNewStorage {
	return &pfs.FileInfoNewStorage{
		File: fr.file,
		Hash: pfs.EncodeHash(fr.hash.Sum(nil)),
	}
}

// Get writes a tar stream that contains the file.
func (fr *FileReader) Get(w io.Writer) error {
	if err := fr.fmr.Get(w); err != nil {
		return err
	}
	for fr.fileCount > 0 {
		fmr, err := fr.mr.Next()
		if err != nil {
			return err
		}
		if err := fmr.Get(w); err != nil {
			return err
		}
		fr.fileCount--
	}
	// Close a tar writer to create tar EOF padding.
	return tar.NewWriter(w).Close()
}

func (fr *FileReader) drain() error {
	for fr.fileCount > 0 {
		if _, err := fr.mr.Next(); err != nil {
			return err
		}
		fr.fileCount--
	}
	return nil
}

func (d *driver) compact(master *work.Master, outputPath string, inputPrefixes []string) (retErr error) {
	scratch := path.Join(tmpPrefix, uuid.NewWithoutDashes())
	defer func() {
		// (bryce) need some cleanup improvements, probably garbage collection.
		if err := d.storage.Delete(context.Background(), scratch); retErr == nil {
			retErr = err
		}
	}()
	compaction := &pfs.Compaction{InputPrefixes: inputPrefixes}
	var subtasks []*work.Task
	if err := d.storage.Shard(master.Ctx(), inputPrefixes, func(pathRange *index.PathRange) error {
		outputPath := path.Join(scratch, strconv.Itoa(len(subtasks)))
		shard, err := serializeShard(&pfs.Shard{
			Compaction: compaction,
			Range: &pfs.PathRange{
				Lower: pathRange.Lower,
				Upper: pathRange.Upper,
			},
			OutputPath: outputPath,
		})
		if err != nil {
			return err
		}
		subtasks = append(subtasks, &work.Task{Data: shard})
		return nil
	}); err != nil {
		return err
	}
	if err := master.RunSubtasks(subtasks, func(_ context.Context, taskInfo *work.TaskInfo) error {
		if taskInfo.State == work.State_FAILURE {
			return errors.Errorf(taskInfo.Reason)
		}
		return nil
	}); err != nil {
		return err
	}
	return d.storage.Compact(master.Ctx(), outputPath, []string{scratch})
}

func serializeShard(shard *pfs.Shard) (*types.Any, error) {
	serializedShard, err := proto.Marshal(shard)
	if err != nil {
		return nil, err
	}
	return &types.Any{
		TypeUrl: "/" + proto.MessageName(shard),
		Value:   serializedShard,
	}, nil
}

func deserializeShard(shardAny *types.Any) (*pfs.Shard, error) {
	shard := &pfs.Shard{}
	if err := types.UnmarshalAny(shardAny, shard); err != nil {
		return nil, err
	}
	return shard, nil
}

// (bryce) it might potentially make sense to exit if an error occurs in this function
// because each pachd instance that errors here will lose its compaction worker without an obvious
// notification for the user (outside of the log message).
// (bryce) ^ maybe just a retry would be good enough.
func (d *driver) compactionWorker() {
	w := work.NewWorker(d.etcdClient, d.prefix, storageTaskNamespace)
	if err := w.Run(context.Background(), func(ctx context.Context, subtask *work.Task) error {
		shard, err := deserializeShard(subtask.Data)
		if err != nil {
			return err
		}
		pathRange := &index.PathRange{
			Lower: shard.Range.Lower,
			Upper: shard.Range.Upper,
		}
		return d.storage.Compact(ctx, shard.OutputPath, shard.Compaction.InputPrefixes, index.WithRange(pathRange))
	}); err != nil {
		log.Printf("error in compaction worker: %v", err)
	}
}<|MERGE_RESOLUTION|>--- conflicted
+++ resolved
@@ -1,12 +1,8 @@
 package server
 
 import (
-<<<<<<< HEAD
 	"archive/tar"
-	"fmt"
 	"hash"
-=======
->>>>>>> 141e60b4
 	"io"
 	"log"
 	"path"
