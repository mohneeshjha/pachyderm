package server

import (
	"io"
	"os"
	"path"
	"path/filepath"
	"strconv"
	"strings"
	"time"

	"github.com/gogo/protobuf/proto"
	"github.com/gogo/protobuf/types"
	"github.com/jinzhu/gorm"
	"github.com/pachyderm/pachyderm/src/client"
	"github.com/pachyderm/pachyderm/src/client/auth"
	"github.com/pachyderm/pachyderm/src/client/pfs"
	"github.com/pachyderm/pachyderm/src/client/pkg/errors"
	pfsserver "github.com/pachyderm/pachyderm/src/server/pfs"
	"github.com/pachyderm/pachyderm/src/server/pkg/backoff"
	col "github.com/pachyderm/pachyderm/src/server/pkg/collection"
	"github.com/pachyderm/pachyderm/src/server/pkg/hashtree"
	"github.com/pachyderm/pachyderm/src/server/pkg/serviceenv"
	"github.com/pachyderm/pachyderm/src/server/pkg/storage/chunk"
	"github.com/pachyderm/pachyderm/src/server/pkg/storage/fileset"
	"github.com/pachyderm/pachyderm/src/server/pkg/storage/fileset/index"
	"github.com/pachyderm/pachyderm/src/server/pkg/storage/gc"
	"github.com/pachyderm/pachyderm/src/server/pkg/tar"
	txnenv "github.com/pachyderm/pachyderm/src/server/pkg/transactionenv"
	"github.com/pachyderm/pachyderm/src/server/pkg/uuid"
	"github.com/pachyderm/pachyderm/src/server/pkg/work"
	log "github.com/sirupsen/logrus"
	"golang.org/x/net/context"
)

const (
	storageTaskNamespace = "storage"
	tmpRepo              = client.TmpRepoName
	defaultTTL           = client.DefaultTTL
	maxTTL               = 30 * time.Minute
)

type driverV2 struct {
	*driver

	storage         *fileset.Storage
	compactionQueue *work.TaskQueue
}

// newDriver is used to create a new Driver instance
func newDriverV2(env *serviceenv.ServiceEnv, txnEnv *txnenv.TransactionEnv, etcdPrefix string, treeCache *hashtree.Cache, storageRoot string, memoryRequest int64) (*driverV2, error) {
	d1, err := newDriver(env, txnEnv, etcdPrefix, treeCache, storageRoot, memoryRequest)
	if err != nil {
		return nil, err
	}
	d2 := &driverV2{driver: d1}
	objClient, err := NewObjClient(env.Configuration)
	if err != nil {
		return nil, err
	}
	db, err := newDB()
	if err != nil {
		return nil, err
	}
	gcClient, err := gc.NewClient(db)
	if err != nil {
		return nil, err
	}
	chunkStorageOpts, err := env.ChunkStorageOptions()
	if err != nil {
		return nil, err
	}
	chunkStorageOpts = append([]chunk.StorageOption{chunk.WithGarbageCollection(gcClient)}, chunkStorageOpts...)
	d2.storage = fileset.NewStorage(objClient, chunk.NewStorage(objClient, chunkStorageOpts...), env.FileSetStorageOptions()...)
	d2.compactionQueue, err = work.NewTaskQueue(context.Background(), d2.etcdClient, d2.prefix, storageTaskNamespace)
	if err != nil {
		return nil, err
	}
	go d2.master(env, objClient, db)
	go d2.compactionWorker()
	return d2, nil
}

func newDB() (*gorm.DB, error) {
	postgresHost, ok := os.LookupEnv("POSTGRES_SERVICE_HOST")
	if !ok {
		// TODO: Probably not the right long term approach here, but this is necessary to handle the mock pachd instance used in tests.
		// It does not run in kubernetes, so we need to fallback on setting up a local database.
		return gc.NewLocalDB()
	}
	postgresPort, ok := os.LookupEnv("POSTGRES_SERVICE_PORT")
	if !ok {
		return nil, errors.Errorf("postgres service port not found")
	}
	return gc.NewDB(postgresHost, postgresPort)
}

func (d *driverV2) finishCommitV2(txnCtx *txnenv.TransactionContext, commit *pfs.Commit, description string) error {
	commitInfo, err := d.resolveCommit(txnCtx.Stm, commit)
	if err != nil {
		return err
	}
	if commitInfo.Finished != nil {
		return pfsserver.ErrCommitFinished{commitInfo.Commit}
	}
	commit = commitInfo.Commit
	if description != "" {
		commitInfo.Description = description
	}
	commitPath := commitKey(commit)
	// Run compaction task.
	return d.compactionQueue.RunTaskBlock(txnCtx.Client.Ctx(), func(m *work.Master) error {
		if err := backoff.Retry(func() error {
			if err := d.storage.Delete(context.Background(), path.Join(commitPath, fileset.Diff)); err != nil {
				return err
			}
			return d.storage.Delete(context.Background(), path.Join(commitPath, fileset.Compacted))
		}, backoff.NewExponentialBackOff()); err != nil {
			return err
		}
		// Compact the commit changes into a diff file set.
		if _, err := d.compact(m, path.Join(commitPath, fileset.Diff), []string{commitPath}); err != nil {
			return err
		}
		// Compact the commit changes (diff file set) into the total changes in the commit's ancestry.
		var compactSpec *fileset.CompactSpec
		if commitInfo.ParentCommit == nil {
			compactSpec, err = d.storage.CompactSpec(m.Ctx(), commitPath)
		} else {
			parentCommitPath := commitKey(commitInfo.ParentCommit)
			compactSpec, err = d.storage.CompactSpec(m.Ctx(), commitPath, parentCommitPath)
		}
		if err != nil {
			return err
		}
		compactRes, err := d.compact(m, compactSpec.Output, compactSpec.Input)
		if err != nil {
			return err
		}
		commitInfo.SizeBytes = uint64(compactRes.OutputSize)
		commitInfo.Finished = types.TimestampNow()
		return d.writeFinishedCommit(txnCtx.Stm, commit, commitInfo)
	})
}

func (d *driverV2) getSubFileSet() int64 {
	// TODO subFileSet will need to be incremented through postgres or etcd.
	return time.Now().UnixNano()
}

func (d *driverV2) fileOperation(pachClient *client.APIClient, commit *pfs.Commit, cb func(*fileset.UnorderedWriter) error) error {
	ctx := pachClient.Ctx()
	repo := commit.Repo.Name
	var branch string
	if !uuid.IsUUIDWithoutDashes(commit.ID) {
		branch = commit.ID
	}
	commitInfo, err := d.inspectCommit(pachClient, commit, pfs.CommitState_STARTED)
	if err != nil {
		if (!isNotFoundErr(err) && !isNoHeadErr(err)) || branch == "" {
			return err
		}
		return d.oneOffFileOperation(ctx, repo, branch, cb)
	}
	if commitInfo.Finished != nil {
		if branch == "" {
			return pfsserver.ErrCommitFinished{commitInfo.Commit}
		}
		return d.oneOffFileOperation(ctx, repo, branch, cb)
	}
	return d.withCommitWriter(ctx, commitInfo.Commit, cb)
}

// TODO: Cleanup after failure?
func (d *driverV2) oneOffFileOperation(ctx context.Context, repo, branch string, cb func(*fileset.UnorderedWriter) error) error {
	return d.txnEnv.WithWriteContext(ctx, func(txnCtx *txnenv.TransactionContext) (retErr error) {
		commit, err := d.startCommit(txnCtx, "", client.NewCommit(repo, ""), branch, nil, "")
		if err != nil {
			return err
		}
		defer func() {
			if retErr == nil {
				retErr = d.finishCommitV2(txnCtx, commit, "")
			}
		}()
		return d.withCommitWriter(txnCtx.ClientContext, commit, cb)
	})
}

// withCommitWriter calls cb with an unordered writer. All data written to cb is added to the commit, or an error is returned.
func (d *driverV2) withCommitWriter(ctx context.Context, commit *pfs.Commit, cb func(*fileset.UnorderedWriter) error) (retErr error) {
	n := d.getSubFileSet()
	subFileSetStr := fileset.SubFileSetStr(n)
	subFileSetPath := path.Join(commit.Repo.Name, commit.ID, subFileSetStr)
	return d.storage.WithRenewer(ctx, defaultTTL, func(ctx context.Context, renewer *fileset.Renewer) error {
		id, err := d.withTmpUnorderedWriter(ctx, renewer, false, cb)
		if err != nil {
			return err
		}
		tmpPath := path.Join(tmpRepo, id)
		return d.storage.Copy(ctx, tmpPath, subFileSetPath, 0)
	})
}

func (d *driverV2) withTmpUnorderedWriter(ctx context.Context, renewer *fileset.Renewer, compact bool, cb func(*fileset.UnorderedWriter) error) (string, error) {
	id := uuid.NewWithoutDashes()
	inputPath := path.Join(tmpRepo, id)
	opts := []fileset.UnorderedWriterOption{fileset.WithRenewal(defaultTTL, renewer)}
	defaultTag := fileset.SubFileSetStr(d.getSubFileSet())
	uw, err := d.storage.New(ctx, inputPath, defaultTag, opts...)
	if err != nil {
		return "", err
	}
	if err := cb(uw); err != nil {
		return "", err
	}
	if err := uw.Close(); err != nil {
		return "", err
	}
	if compact {
		outputPath := path.Join(tmpRepo, id, fileset.Compacted)
		_, err := d.storage.Compact(ctx, outputPath, []string{inputPath}, defaultTTL)
		if err != nil {
			return "", err
		}
		renewer.Add(outputPath)
	}
	return id, nil
}

func (d *driverV2) withWriter(pachClient *client.APIClient, commit *pfs.Commit, cb func(string, *fileset.Writer) error) (retErr error) {
	ctx := pachClient.Ctx()
	commitInfo, err := d.inspectCommit(pachClient, commit, pfs.CommitState_STARTED)
	if err != nil {
		return err
	}
	if commitInfo.Finished != nil {
		return pfsserver.ErrCommitFinished{commitInfo.Commit}
	}
	commit = commitInfo.Commit
	n := d.getSubFileSet()
	subFileSetStr := fileset.SubFileSetStr(n)
	subFileSetPath := path.Join(commit.Repo.Name, commit.ID, subFileSetStr)
	fsw := d.storage.NewWriter(ctx, subFileSetPath)
	if err := cb(subFileSetStr, fsw); err != nil {
		return err
	}
	return fsw.Close()
}

func (d *driverV2) getTar(pachClient *client.APIClient, commit *pfs.Commit, glob string, w io.Writer) error {
	ctx := pachClient.Ctx()
	commitInfo, err := d.inspectCommit(pachClient, commit, pfs.CommitState_STARTED)
	if err != nil {
		return err
	}
	if commitInfo.Finished == nil {
		return pfsserver.ErrCommitNotFinished{commitInfo.Commit}
	}
	commit = commitInfo.Commit
	indexOpt, mf, err := parseGlob(glob)
	if err != nil {
		return err
	}
	s := d.storage.OpenFileSet(ctx, compactedCommitPath(commit), indexOpt)
	var dir string
	filter := fileset.NewIndexFilter(s, func(idx *index.Index) bool {
		if dir != "" && strings.HasPrefix(idx.Path, dir) {
			return true
		}
		match := mf(idx.Path)
		if match && fileset.IsDir(idx.Path) {
			dir = idx.Path
		}
		return match
	})
	// TODO: remove absolute paths on the way out?
	// nonAbsolute := &fileset.HeaderMapper{
	// 	R: filter,
	// 	F: func(th *tar.Header) *tar.Header {
	// 		th.Name = "." + th.Name
	// 		return th
	// 	},
	// }
	return fileset.WriteTarStream(ctx, w, filter)
}

func (d *driverV2) listFileV2(pachClient *client.APIClient, file *pfs.File, full bool, history int64, cb func(*pfs.FileInfo) error) error {
	if _, err := d.inspectCommit(pachClient, file.Commit, pfs.CommitState_FINISHED); err != nil {
		return err
	}
	ctx := pachClient.Ctx()
	commitInfo, err := d.inspectCommit(pachClient, file.Commit, pfs.CommitState_STARTED)
	if err != nil {
		return err
	}
	if commitInfo.Finished == nil {
		return pfsserver.ErrCommitNotFinished{commitInfo.Commit}
	}
	commit := commitInfo.Commit
	name := cleanPath(file.Path)
	s := NewSource(commit, true, func() fileset.FileSet {
		x := d.storage.OpenFileSet(ctx, compactedCommitPath(commit), index.WithPrefix(name))
		x = fileset.NewIndexResolver(x)
		x = fileset.NewIndexFilter(x, func(idx *index.Index) bool {
			if idx.Path == "/" {
				return false
			}
			if idx.Path == name {
				return true
			}
			if idx.Path == name+"/" {
				return false
			}
			return strings.HasPrefix(idx.Path, name)
		})
		return x
	})
	return s.Iterate(ctx, func(fi *pfs.FileInfo, _ fileset.File) error {
		if pathIsChild(name, cleanPath(fi.File.Path)) {
			return cb(fi)
		}
		return nil
	})
}

type compactStats struct {
	OutputSize int64
}

func (d *driverV2) compact(master *work.Master, outputPath string, inputPrefixes []string) (*compactStats, error) {
	ctx := master.Ctx()
	// resolve prefixes into paths
	inputPaths := []string{}
	for _, inputPrefix := range inputPrefixes {
		if err := d.storage.WalkFileSet(ctx, inputPrefix, func(inputPath string) error {
			inputPaths = append(inputPaths, inputPath)
			return nil
		}); err != nil {
			return nil, err
		}
	}
	var outputSize int64
	if err := d.storage.WithRenewer(ctx, defaultTTL, func(ctx context.Context, renewer *fileset.Renewer) error {
		res, err := d.compactIter(ctx, compactSpec{
			master:     master,
			inputPaths: inputPaths,
			maxFanIn:   d.env.StorageCompactionMaxFanIn,
		})
		if err != nil {
			return err
		}
		renewer.Add(res.OutputPath)
		outputSize = res.OutputSize
		return d.storage.Copy(ctx, res.OutputPath, outputPath, 0)
	}); err != nil {
		return nil, err
	}
	return &compactStats{OutputSize: outputSize}, nil
}

type compactSpec struct {
	master     *work.Master
	inputPaths []string
	maxFanIn   int
}

type compactResult struct {
	OutputPath string
	OutputSize int64
}

// compactIter is one level of compaction.  It will only perform compaction
// if len(inputPaths) <= params.maxFanIn otherwise it will split inputPaths recursively.
func (d *driverV2) compactIter(ctx context.Context, params compactSpec) (*compactResult, error) {
	if len(params.inputPaths) <= params.maxFanIn {
		return d.shardedCompact(ctx, params.master, params.inputPaths)
	}
	childSize := len(params.inputPaths) / params.maxFanIn
	if len(params.inputPaths)%params.maxFanIn != 0 {
		childSize++
	}
	// TODO: use an errgroup to make the recursion concurrecnt.
	// this requires changing the master to allow multiple calls to RunSubtasks
	// don't forget to pass the errgroups childCtx to compactIter instead of ctx.
	// TODO: change this such that the fan in is maxed at the lower levels first rather
	// than the higher.
	var res *compactResult
	if err := d.storage.WithRenewer(ctx, defaultTTL, func(ctx context.Context, renewer *fileset.Renewer) error {
		var childOutputPaths []string
		for i := 0; i < params.maxFanIn; i++ {
			start := i * childSize
			if start >= len(params.inputPaths) {
				break
			}
			end := (i + 1) * childSize
			if end > len(params.inputPaths) {
				end = len(params.inputPaths)
			}
			res, err := d.compactIter(ctx, compactSpec{
				master:     params.master,
				inputPaths: params.inputPaths[start:end],
				maxFanIn:   params.maxFanIn,
			})
			if err != nil {
				return err
			}
			renewer.Add(res.OutputPath)
			childOutputPaths = append(childOutputPaths, res.OutputPath)
		}
		var err error
		res, err = d.shardedCompact(ctx, params.master, childOutputPaths)
		return err
	}); err != nil {
		return nil, err
	}
	return res, nil
}

// shardedCompact generates shards for the fileset(s) in inputPaths,
// gives those shards to workers, and waits for them to complete.
// Fan in is bound by len(inputPaths), concatenating shards have
// fan in of one because they are concatenated sequentially.
func (d *driverV2) shardedCompact(ctx context.Context, master *work.Master, inputPaths []string) (*compactResult, error) {
	scratch := path.Join(tmpRepo, uuid.NewWithoutDashes())
	compaction := &pfs.Compaction{InputPrefixes: inputPaths}
	var subtasks []*work.Task
	var shardOutputs []string
	if err := d.storage.Shard(ctx, inputPaths, func(pathRange *index.PathRange) error {
		shardOutputPath := path.Join(scratch, strconv.Itoa(len(subtasks)))
		shard, err := serializeShard(&pfs.Shard{
			Compaction: compaction,
			Range: &pfs.PathRange{
				Lower: pathRange.Lower,
				Upper: pathRange.Upper,
			},
			OutputPath: shardOutputPath,
		})
		if err != nil {
			return err
		}
		subtasks = append(subtasks, &work.Task{Data: shard})
		shardOutputs = append(shardOutputs, shardOutputPath)
		return nil
	}); err != nil {
		return nil, err
	}
	var res *compactResult
	if err := d.storage.WithRenewer(ctx, defaultTTL, func(ctx context.Context, renewer *fileset.Renewer) error {
		if err := master.RunSubtasks(subtasks, func(_ context.Context, taskInfo *work.TaskInfo) error {
			if taskInfo.State == work.State_FAILURE {
				return errors.Errorf(taskInfo.Reason)
			}
			shard, err := deserializeShard(taskInfo.Task.Data)
			if err != nil {
				return err
			}
			renewer.Add(shard.OutputPath)
			return nil
		}); err != nil {
			return err
		}
		var err error
		res, err = d.concatFileSets(ctx, shardOutputs)
		return err
	}); err != nil {
		return nil, err
	}
	return res, nil
}

// concatFileSets concatenates the filesets in inputPaths and writes the result to outputPath
// TODO: move this to the fileset package, and error if the entries are not sorted.
func (d *driverV2) concatFileSets(ctx context.Context, inputPaths []string) (*compactResult, error) {
	outputPath := path.Join(tmpRepo, uuid.NewWithoutDashes())
	var size int64
	fsw := d.storage.NewWriter(ctx, outputPath, fileset.WithIndexCallback(func(idx *index.Index) error {
		size += idx.SizeBytes
		return nil
	}), fileset.WithTTL(defaultTTL))
	for _, inputPath := range inputPaths {
		fsr := d.storage.NewReader(ctx, inputPath)
		if err := fileset.CopyFiles(ctx, fsw, fsr); err != nil {
			return nil, err
		}
	}
	if err := fsw.Close(); err != nil {
		return nil, err
	}
	return &compactResult{OutputPath: outputPath, OutputSize: size}, nil
}

func serializeShard(shard *pfs.Shard) (*types.Any, error) {
	serializedShard, err := proto.Marshal(shard)
	if err != nil {
		return nil, err
	}
	return &types.Any{
		TypeUrl: "/" + proto.MessageName(shard),
		Value:   serializedShard,
	}, nil
}

func deserializeShard(shardAny *types.Any) (*pfs.Shard, error) {
	shard := &pfs.Shard{}
	if err := types.UnmarshalAny(shardAny, shard); err != nil {
		return nil, err
	}
	return shard, nil
}

func (d *driverV2) compactionWorker() {
	ctx := context.Background()
	w := work.NewWorker(d.etcdClient, d.prefix, storageTaskNamespace)
	err := backoff.RetryNotify(func() error {
		return w.Run(ctx, func(ctx context.Context, subtask *work.Task) error {
			shard, err := deserializeShard(subtask.Data)
			if err != nil {
				return err
			}
			pathRange := &index.PathRange{
				Lower: shard.Range.Lower,
				Upper: shard.Range.Upper,
			}
			_, err = d.storage.Compact(ctx, shard.OutputPath, shard.Compaction.InputPrefixes, defaultTTL, index.WithRange(pathRange))
			return err
		})
	}, backoff.NewInfiniteBackOff(), func(err error, _ time.Duration) error {
		log.Printf("error in compaction worker: %v", err)
		return nil
	})
	// Never ending backoff should prevent us from getting here.
	panic(err)
}

func (d *driverV2) globFileV2(pachClient *client.APIClient, commit *pfs.Commit, glob string, cb func(*pfs.FileInfo) error) (retErr error) {
	ctx := pachClient.Ctx()
	commitInfo, err := d.inspectCommit(pachClient, commit, pfs.CommitState_STARTED)
	if err != nil {
		return err
	}
	if commitInfo.Finished == nil {
		return pfsserver.ErrCommitNotFinished{commitInfo.Commit}
	}
	commit = commitInfo.Commit
	indexOpt, mf, err := parseGlob(glob)
	if err != nil {
		return err
	}
	s := NewSource(commit, true, func() fileset.FileSet {
		x := d.storage.OpenFileSet(ctx, compactedCommitPath(commit), indexOpt)
		return fileset.NewIndexResolver(x)
	})
	return s.Iterate(ctx, func(fi *pfs.FileInfo, f fileset.File) error {
		if !mf(fi.File.Path) {
			return nil
		}
		return cb(fi)
	})
}

func (d *driverV2) copyFile(pachClient *client.APIClient, src *pfs.File, dst *pfs.File, overwrite bool) (retErr error) {
	ctx := pachClient.Ctx()
	srcCommitInfo, err := d.inspectCommit(pachClient, src.Commit, pfs.CommitState_STARTED)
	if err != nil {
		return err
	}
	if srcCommitInfo.Finished == nil {
		return pfsserver.ErrCommitNotFinished{srcCommitInfo.Commit}
	}
	srcCommit := srcCommitInfo.Commit
	dstCommitInfo, err := d.inspectCommit(pachClient, dst.Commit, pfs.CommitState_STARTED)
	if err != nil {
		return err
	}
	if dstCommitInfo.Finished != nil {
		return pfsserver.ErrCommitFinished{dstCommitInfo.Commit}
	}
	dstCommit := dstCommitInfo.Commit
	if overwrite {
		// TODO: after delete merging is sorted out add overwrite support
		return errors.New("overwrite not yet supported")
	}
	srcPath := cleanPath(src.Path)
	dstPath := cleanPath(dst.Path)
	pathTransform := func(x string) string {
		relPath, err := filepath.Rel(srcPath, x)
		if err != nil {
			panic("cannot apply path transform")
		}
		return path.Join(dstPath, relPath)
	}
	s := d.storage.OpenFileSet(ctx, compactedCommitPath(srcCommit), index.WithPrefix(srcPath))
	s = fileset.NewIndexFilter(s, func(idx *index.Index) bool {
		return idx.Path == srcPath || strings.HasPrefix(idx.Path, srcPath+"/")
	})
	s = fileset.NewHeaderMapper(s, func(th *tar.Header) *tar.Header {
		th.Name = pathTransform(th.Name)
		return th
	})
	s = fileset.NewDirInserter(s)
	return d.withWriter(pachClient, dstCommit, func(tag string, dst *fileset.Writer) error {
		return s.Iterate(ctx, func(f fileset.File) error {
			hdr, err := f.Header()
			if err != nil {
				return err
			}
			if err := dst.WriteHeader(hdr); err != nil {
				return err
			}
			dst.Tag(tag)
			return f.Content(dst)
		})
	})
}

func (d *driverV2) diffFileV2(pachClient *client.APIClient, oldFile, newFile *pfs.File, cb func(oldFi, newFi *pfs.FileInfo) error) error {
	// TODO: move validation to the Validating API Server
	// Validation
	if newFile == nil {
		return errors.New("file cannot be nil")
	}
	if newFile.Commit == nil {
		return errors.New("file commit cannot be nil")
	}
	if newFile.Commit.Repo == nil {
		return errors.New("file commit repo cannot be nil")
	}
	// Do READER authorization check for both newFile and oldFile
	if oldFile != nil && oldFile.Commit != nil {
		if err := d.checkIsAuthorized(pachClient, oldFile.Commit.Repo, auth.Scope_READER); err != nil {
			return err
		}
	}
	if newFile != nil && newFile.Commit != nil {
		if err := d.checkIsAuthorized(pachClient, newFile.Commit.Repo, auth.Scope_READER); err != nil {
			return err
		}
	}
	newCommitInfo, err := d.inspectCommit(pachClient, newFile.Commit, pfs.CommitState_STARTED)
	if err != nil {
		return err
	}
	if oldFile == nil {
		oldFile = &pfs.File{
			Commit: newCommitInfo.ParentCommit,
			Path:   newFile.Path,
		}
	}
	ctx := pachClient.Ctx()
	oldCommit := oldFile.Commit
	newCommit := newFile.Commit
	oldName := cleanPath(oldFile.Path)
	if oldName == "/" {
		oldName = ""
	}
	newName := cleanPath(newFile.Path)
	if newName == "/" {
		newName = ""
	}
	var old Source = emptySource{}
	if oldCommit != nil {
		old = NewSource(oldCommit, true, func() fileset.FileSet {
			x := d.storage.OpenFileSet(ctx, compactedCommitPath(oldCommit), index.WithPrefix(oldName))
			x = fileset.NewIndexResolver(x)
			x = fileset.NewIndexFilter(x, func(idx *index.Index) bool {
				return idx.Path == oldName || strings.HasPrefix(idx.Path, oldName+"/")
			})
			return x
		})
	}
	new := NewSource(newCommit, true, func() fileset.FileSet {
		x := d.storage.OpenFileSet(ctx, compactedCommitPath(newCommit), index.WithPrefix(newName))
		x = fileset.NewIndexResolver(x)
		x = fileset.NewIndexFilter(x, func(idx *index.Index) bool {
			return idx.Path == newName || strings.HasPrefix(idx.Path, newName+"/")
		})
		return x
	})
	diff := NewDiffer(old, new)
	return diff.Iterate(pachClient.Ctx(), cb)
}

func (d *driverV2) inspectFile(pachClient *client.APIClient, file *pfs.File) (*pfs.FileInfo, error) {
	ctx := pachClient.Ctx()
	commitInfo, err := d.inspectCommit(pachClient, file.Commit, pfs.CommitState_STARTED)
	if err != nil {
		return nil, err
	}
	if commitInfo.Finished == nil {
		return nil, pfsserver.ErrCommitNotFinished{commitInfo.Commit}
	}
	commit := commitInfo.Commit
	p := cleanPath(file.Path)
	if p == "/" {
		p = ""
	}
	s := NewSource(commit, true, func() fileset.FileSet {
		x := d.storage.OpenFileSet(ctx, compactedCommitPath(commit), index.WithPrefix(p))
		x = fileset.NewIndexResolver(x)
		x = fileset.NewIndexFilter(x, func(idx *index.Index) bool {
			return idx.Path == p || strings.HasPrefix(idx.Path, p+"/")
		})
		return x
	})
	var ret *pfs.FileInfo
	s = NewErrOnEmpty(s, &pfsserver.ErrFileNotFound{File: file})
	if err := s.Iterate(ctx, func(fi *pfs.FileInfo, f fileset.File) error {
		p2 := fi.File.Path
		if p2 == p || p2 == p+"/" {
			ret = fi
		}
		return nil
	}); err != nil {
		return nil, err
	}
	return ret, nil
}

func (d *driverV2) walkFile(pachClient *client.APIClient, file *pfs.File, cb func(*pfs.FileInfo) error) (retErr error) {
	ctx := pachClient.Ctx()
	commitInfo, err := d.inspectCommit(pachClient, file.Commit, pfs.CommitState_STARTED)
	if err != nil {
		return err
	}
	if commitInfo.Finished == nil {
		return pfsserver.ErrCommitNotFinished{commitInfo.Commit}
	}
	commit := commitInfo.Commit
	p := cleanPath(file.Path)
	if p == "/" {
		p = ""
	}
	s := NewSource(commit, false, func() fileset.FileSet {
		x := d.storage.OpenFileSet(ctx, compactedCommitPath(commit), index.WithPrefix(p))
		x = fileset.NewIndexFilter(x, func(idx *index.Index) bool {
			return idx.Path == p || strings.HasPrefix(idx.Path, p+"/")
		})
		return x
	})
	s = NewErrOnEmpty(s, &pfsserver.ErrFileNotFound{File: file})
	return s.Iterate(ctx, func(fi *pfs.FileInfo, f fileset.File) error {
		return cb(fi)
	})
}

func (d *driverV2) clearCommitV2(pachClient *client.APIClient, commit *pfs.Commit) error {
	ctx := pachClient.Ctx()
	commitInfo, err := d.inspectCommit(pachClient, commit, pfs.CommitState_STARTED)
	if err != nil {
		return err
	}
	if commitInfo.Finished != nil {
		return errors.Errorf("cannot clear finished commit")
	}
	return d.storage.Delete(ctx, commitPath(commit))
}

func (d *driverV2) deleteRepo(txnCtx *txnenv.TransactionContext, repo *pfs.Repo, force bool) error {
	ctx := txnCtx.ClientContext
	if err := d.storage.WalkFileSet(ctx, repo.Name, func(p string) error {
		return d.storage.Delete(ctx, p)
	}); err != nil {
		return err
	}
	return d.driver.deleteRepo(txnCtx, repo, force)
}

func (d *driverV2) deleteAll(txnCtx *txnenv.TransactionContext) error {
	// Note: d.listRepo() doesn't return the 'spec' repo, so it doesn't get
	// deleted here. Instead, PPS is responsible for deleting and re-creating it
	repoInfos, err := d.listRepo(txnCtx.Client, !includeAuth)
	if err != nil {
		return err
	}
	for _, repoInfo := range repoInfos.RepoInfo {
		if err := d.deleteRepo(txnCtx, repoInfo.Repo, true); err != nil && !auth.IsErrNotAuthorized(err) {
			return err
		}
	}
	return nil
}

func (d *driverV2) deleteCommit(txnCtx *txnenv.TransactionContext, userCommit *pfs.Commit) error {
	// Main txn: Delete all downstream commits, and update subvenance of upstream commits
	// TODO update branches inside this txn, by storing a repo's branches in its
	// RepoInfo or its HEAD commit
	deleted := make(map[string]*pfs.CommitInfo) // deleted commits
	affectedRepos := make(map[string]struct{})  // repos containing deleted commits

	// 1) re-read CommitInfo inside txn
	userCommitInfo, err := d.resolveCommit(txnCtx.Stm, userCommit)
	if err != nil {
		return errors.Wrapf(err, "resolveCommit")
	}

	// 2) Define helper for deleting commits. 'lower' corresponds to
	// pfs.CommitRange.Lower, and is an ancestor of 'upper'
	deleteCommit := func(lower, upper *pfs.Commit) error {
		// Validate arguments
		if lower.Repo.Name != upper.Repo.Name {
			return errors.Errorf("cannot delete commit range with mismatched repos \"%s\" and \"%s\"", lower.Repo.Name, upper.Repo.Name)
		}
		affectedRepos[lower.Repo.Name] = struct{}{}
		commits := d.commits(lower.Repo.Name).ReadWrite(txnCtx.Stm)

		// delete commits on path upper -> ... -> lower (traverse ParentCommits)
		commit := upper
		for {
			if commit == nil {
				return errors.Errorf("encountered nil parent commit in %s/%s...%s", lower.Repo.Name, lower.ID, upper.ID)
			}
			// Store commitInfo in 'deleted' and remove commit from etcd
			commitInfo := &pfs.CommitInfo{}
			if err := commits.Get(commit.ID, commitInfo); err != nil {
				return err
			}
			// If a commit has already been deleted, we don't want to overwrite the existing information, since commitInfo will be nil
			if _, ok := deleted[commit.ID]; !ok {
				deleted[commit.ID] = commitInfo
			}
			if err := commits.Delete(commit.ID); err != nil {
				return err
			}
			// Delete the commit's filesets
			if err := d.storage.Delete(txnCtx.Client.Ctx(), path.Join(commit.Repo.Name, commit.ID)); err != nil {
				return err
			}
			if commit.ID == lower.ID {
				break // check after deletion so we delete 'lower' (inclusive range)
			}
			commit = commitInfo.ParentCommit
		}

		return nil
	}

	// 3) Validate the commit (check that it has no provenance) and delete it
	if provenantOnInput(userCommitInfo.Provenance) {
		return errors.Errorf("cannot delete the commit \"%s/%s\" because it has non-empty provenance", userCommit.Repo.Name, userCommit.ID)
	}
	deleteCommit(userCommitInfo.Commit, userCommitInfo.Commit)

	// 4) Delete all of the downstream commits of 'commit'
	for _, subv := range userCommitInfo.Subvenance {
		deleteCommit(subv.Lower, subv.Upper)
	}

	// 5) Remove the commits in 'deleted' from all remaining upstream commits'
	// subvenance.
	// While 'commit' is required to be an input commit (no provenance),
	// downstream commits from 'commit' may have multiple inputs, and those
	// other inputs must have their subvenance updated
	visited := make(map[string]bool) // visitied upstream (provenant) commits
	for _, deletedInfo := range deleted {
		for _, prov := range deletedInfo.Provenance {
			// Check if we've fixed provCommit already (or if it's deleted and
			// doesn't need to be fixed
			if _, isDeleted := deleted[prov.Commit.ID]; isDeleted || visited[prov.Commit.ID] {
				continue
			}
			visited[prov.Commit.ID] = true

			// fix provCommit's subvenance
			provCI := &pfs.CommitInfo{}
			if err := d.commits(prov.Commit.Repo.Name).ReadWrite(txnCtx.Stm).Update(prov.Commit.ID, provCI, func() error {
				subvTo := 0 // copy subvFrom to subvTo, excepting subv ranges to delete (so that they're overwritten)
			nextSubvRange:
				for subvFrom, subv := range provCI.Subvenance {
					// Compute path (of commit IDs) connecting subv.Upper to subv.Lower
					cur := subv.Upper.ID
					path := []string{cur}
					for cur != subv.Lower.ID {
						// Get CommitInfo for 'cur' (either in 'deleted' or from etcd)
						// and traverse parent
						curInfo, ok := deleted[cur]
						if !ok {
							curInfo = &pfs.CommitInfo{}
							if err := d.commits(subv.Lower.Repo.Name).ReadWrite(txnCtx.Stm).Get(cur, curInfo); err != nil {
								return errors.Wrapf(err, "error reading commitInfo for subvenant \"%s/%s\"", subv.Lower.Repo.Name, cur)
							}
						}
						if curInfo.ParentCommit == nil {
							break
						}
						cur = curInfo.ParentCommit.ID
						path = append(path, cur)
					}

					// move 'subv.Upper' through parents until it points to a non-deleted commit
					for j := range path {
						if _, ok := deleted[subv.Upper.ID]; !ok {
							break
						}
						if j+1 >= len(path) {
							// All commits in subvRange are deleted. Remove entire Range
							// from provCI.Subvenance
							continue nextSubvRange
						}
						subv.Upper.ID = path[j+1]
					}

					// move 'subv.Lower' through children until it points to a non-deleted commit
					for j := len(path) - 1; j >= 0; j-- {
						if _, ok := deleted[subv.Lower.ID]; !ok {
							break
						}
						// We'll eventually get to a non-deleted commit because the
						// 'upper' block didn't exit
						subv.Lower.ID = path[j-1]
					}
					provCI.Subvenance[subvTo] = provCI.Subvenance[subvFrom]
					subvTo++
				}
				provCI.Subvenance = provCI.Subvenance[:subvTo]
				return nil
			}); err != nil {
				return errors.Wrapf(err, "err fixing subvenance of upstream commit %s/%s", prov.Commit.Repo.Name, prov.Commit.ID)
			}
		}
	}

	// 6) Rewrite ParentCommit of deleted commits' children, and
	// ChildCommits of deleted commits' parents
	visited = make(map[string]bool) // visited child/parent commits
	for deletedID, deletedInfo := range deleted {
		if visited[deletedID] {
			continue
		}

		// Traverse downwards until we find the lowest (most ancestral)
		// non-nil, deleted commit
		lowestCommitInfo := deletedInfo
		for {
			if lowestCommitInfo.ParentCommit == nil {
				break // parent is nil
			}
			parentInfo, ok := deleted[lowestCommitInfo.ParentCommit.ID]
			if !ok {
				break // parent is not deleted
			}
			lowestCommitInfo = parentInfo // parent exists and is deleted--go down
		}

		// BFS upwards through graph for all non-deleted children
		var next *pfs.Commit                            // next vertex to search
		queue := []*pfs.Commit{lowestCommitInfo.Commit} // queue of vertices to explore
		liveChildren := make(map[string]struct{})       // live children discovered so far
		for len(queue) > 0 {
			next, queue = queue[0], queue[1:]
			if visited[next.ID] {
				continue
			}
			visited[next.ID] = true
			nextInfo, ok := deleted[next.ID]
			if !ok {
				liveChildren[next.ID] = struct{}{}
				continue
			}
			queue = append(queue, nextInfo.ChildCommits...)
		}

		// Point all non-deleted children at the first valid parent (or nil),
		// and point first non-deleted parent at all non-deleted children
		commits := d.commits(deletedInfo.Commit.Repo.Name).ReadWrite(txnCtx.Stm)
		parent := lowestCommitInfo.ParentCommit
		for child := range liveChildren {
			commitInfo := &pfs.CommitInfo{}
			if err := commits.Update(child, commitInfo, func() error {
				commitInfo.ParentCommit = parent
				return nil
			}); err != nil {
				return errors.Wrapf(err, "err updating child commit %v", lowestCommitInfo.Commit)
			}
		}
		if parent != nil {
			commitInfo := &pfs.CommitInfo{}
			if err := commits.Update(parent.ID, commitInfo, func() error {
				// Add existing live commits in commitInfo.ChildCommits to the
				// live children above lowestCommitInfo, then put them all in
				// 'parent'
				for _, child := range commitInfo.ChildCommits {
					if _, ok := deleted[child.ID]; ok {
						continue
					}
					liveChildren[child.ID] = struct{}{}
				}
				commitInfo.ChildCommits = make([]*pfs.Commit, 0, len(liveChildren))
				for child := range liveChildren {
					commitInfo.ChildCommits = append(commitInfo.ChildCommits, client.NewCommit(parent.Repo.Name, child))
				}
				return nil
			}); err != nil {
				return errors.Wrapf(err, "err rewriting children of ancestor commit %v", lowestCommitInfo.Commit)
			}
		}
	}

	// 7) Traverse affected repos and rewrite all branches so that no branch
	// points to a deleted commit
	var affectedBranches []*pfs.BranchInfo
	repos := d.repos.ReadWrite(txnCtx.Stm)
	for repo := range affectedRepos {
		repoInfo := &pfs.RepoInfo{}
		if err := repos.Get(repo, repoInfo); err != nil {
			return err
		}
		for _, brokenBranch := range repoInfo.Branches {
			// Traverse HEAD commit until we find a non-deleted parent or nil;
			// rewrite branch
			var branchInfo pfs.BranchInfo
			if err := d.branches(brokenBranch.Repo.Name).ReadWrite(txnCtx.Stm).Update(brokenBranch.Name, &branchInfo, func() error {
				prevHead := branchInfo.Head
				for {
					if branchInfo.Head == nil {
						return nil // no commits left in branch
					}
					headCommitInfo, headIsDeleted := deleted[branchInfo.Head.ID]
					if !headIsDeleted {
						break
					}
					branchInfo.Head = headCommitInfo.ParentCommit
				}
				if prevHead != nil && prevHead.ID != branchInfo.Head.ID {
					affectedBranches = append(affectedBranches, &branchInfo)
				}
				return err
			}); err != nil && !col.IsErrNotFound(err) {
				// If err is NotFound, branch is in downstream provenance but
				// doesn't exist yet--nothing to update
				return errors.Wrapf(err, "error updating branch %v/%v", brokenBranch.Repo.Name, brokenBranch.Name)
			}

			// Update repo size if this is the master branch
			if branchInfo.Name == "master" {
				if branchInfo.Head != nil {
					headCommitInfo, err := d.resolveCommit(txnCtx.Stm, branchInfo.Head)
					if err != nil {
						return err
					}
					repoInfo.SizeBytes = headCommitInfo.SizeBytes
				} else {
					// No HEAD commit, set the repo size to 0
					repoInfo.SizeBytes = 0
				}

				if err := repos.Put(repo, repoInfo); err != nil {
					return err
				}
			}
		}
	}

	// 8) propagate the changes to 'branch' and its subvenance. This may start
	// new HEAD commits downstream, if the new branch heads haven't been
	// processed yet
	for _, afBranch := range affectedBranches {
		if err := txnCtx.PropagateCommit(afBranch.Branch, false); err != nil {
			return err
		}
	}

	return nil
}

func (d *driverV2) createTmpFileSet(server pfs.API_CreateTmpFileSetServer) (string, error) {
	ctx := server.Context()
	var id string
	if err := d.storage.WithRenewer(ctx, defaultTTL, func(ctx context.Context, renewer *fileset.Renewer) error {
		var err error
		id, err = d.withTmpUnorderedWriter(ctx, renewer, true, func(uw *fileset.UnorderedWriter) error {
			req := &pfs.PutTarRequestV2{
				Tag: "",
			}
			_, err := putTar(uw, server, req)
			return err
		})
		return err
	}); err != nil {
		return "", err
	}
	return id, nil
}

func (d *driverV2) renewTmpFileSet(ctx context.Context, id string, ttl time.Duration) error {
<<<<<<< HEAD
	if ttl.Seconds() == 0 {
=======
	if ttl < time.Second {
>>>>>>> fb042339
		return errors.Errorf("ttl (%d) must be at least one second", ttl)
	}
	if ttl > maxTTL {
		return errors.Errorf("ttl (%d) exceeds max ttl (%d)", ttl, maxTTL)
	}
	// check that it is the correct length, to prevent malicious renewing of multiple filesets
	// len(hex(uuid)) == 32
	if len(id) != 32 {
		return errors.Errorf("invalid id (%s)", id)
	}
	p := path.Join(tmpRepo, id)
	_, err := d.storage.SetTTL(ctx, p, ttl)
	return err
}

func (d *driverV2) inspectCommit(pachClient *client.APIClient, commit *pfs.Commit, blockState pfs.CommitState) (*pfs.CommitInfo, error) {
	if commit.GetRepo().GetName() == tmpRepo {
		cinfo := &pfs.CommitInfo{
			Commit:      commit,
			Description: "Temporary FileSet",
			Finished:    &types.Timestamp{}, // it's always been finished. How did you get the id if it wasn't finished?
		}
		return cinfo, nil
	}
	return d.driver.inspectCommit(pachClient, commit, blockState)
}<|MERGE_RESOLUTION|>--- conflicted
+++ resolved
@@ -1083,11 +1083,7 @@
 }
 
 func (d *driverV2) renewTmpFileSet(ctx context.Context, id string, ttl time.Duration) error {
-<<<<<<< HEAD
-	if ttl.Seconds() == 0 {
-=======
 	if ttl < time.Second {
->>>>>>> fb042339
 		return errors.Errorf("ttl (%d) must be at least one second", ttl)
 	}
 	if ttl > maxTTL {
