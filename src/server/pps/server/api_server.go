--- conflicted
+++ resolved
@@ -2662,14 +2662,8 @@
 			return
 		}
 		if input.Pfs != nil && input.Pfs.Trigger != nil {
-<<<<<<< HEAD
-			visitErr = txnCtx.Pfs().CreateBranchInTransaction(txnCtx, &pfs.CreateBranchRequest{
-				Branch:  client.NewBranch(input.Pfs.Repo, input.Pfs.Branch),
-				Trigger: input.Pfs.Trigger,
-=======
-			_, err := pfsClient.InspectBranch(ctx, &pfs.InspectBranchRequest{
+			_, err = txnCtx.Pfs().InspectBranchInTransaction(txnCtx, &pfs.InspectBranchRequest{
 				Branch: client.NewBranch(input.Pfs.Repo, input.Pfs.Branch),
->>>>>>> 277da807
 			})
 
 			if err != nil && !isNotFoundErr(err) {
@@ -2679,7 +2673,7 @@
 				if err == nil {
 					prevHead = client.NewCommit(input.Pfs.Repo, input.Pfs.Branch)
 				}
-				_, visitErr = pfsClient.CreateBranch(ctx, &pfs.CreateBranchRequest{
+				visitErr = txnCtx.Pfs().CreateBranchInTransaction(txnCtx, &pfs.CreateBranchRequest{
 					Branch:  client.NewBranch(input.Pfs.Repo, input.Pfs.Branch),
 					Head:    prevHead,
 					Trigger: input.Pfs.Trigger,
