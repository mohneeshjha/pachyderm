package worker

import (
	"bytes"
	"context"
	"fmt"
	"log"
	"net/url"
	"os"
	"path"
	"strings"
	"sync"
	"time"

	"golang.org/x/sync/errgroup"

	"github.com/gogo/protobuf/jsonpb"
	"github.com/gogo/protobuf/proto"
	"github.com/gogo/protobuf/types"
<<<<<<< HEAD
=======
	"github.com/montanaflynn/stats"
>>>>>>> 05a33d18

	"github.com/pachyderm/pachyderm/src/client"
	"github.com/pachyderm/pachyderm/src/client/limit"
	"github.com/pachyderm/pachyderm/src/client/pfs"
	"github.com/pachyderm/pachyderm/src/client/pkg/grpcutil"
	"github.com/pachyderm/pachyderm/src/client/pps"
	"github.com/pachyderm/pachyderm/src/server/pkg/backoff"
	col "github.com/pachyderm/pachyderm/src/server/pkg/collection"
	"github.com/pachyderm/pachyderm/src/server/pkg/dlock"
	"github.com/pachyderm/pachyderm/src/server/pkg/hashtree"
	"github.com/pachyderm/pachyderm/src/server/pkg/obj"
	"github.com/pachyderm/pachyderm/src/server/pkg/pool"
	"github.com/pachyderm/pachyderm/src/server/pkg/ppsdb"
	pfs_sync "github.com/pachyderm/pachyderm/src/server/pkg/sync"
	ppsserver "github.com/pachyderm/pachyderm/src/server/pps"

	log "github.com/sirupsen/logrus"
)

const (
	// maximumRetriesPerDatum is the maximum number of times each datum
	// can failed to be processed before we declare that the job has failed.
	maximumRetriesPerDatum = 3

	masterLockPath = "_master_worker_lock"
)

func (a *APIServer) getMasterLogger() *taggedLogger {
	result := &taggedLogger{
		template:  a.logMsgTemplate, // Copy struct
		stderrLog: log.Logger{},
		marshaler: &jsonpb.Marshaler{},
	}
	result.stderrLog.SetOutput(os.Stderr)
	result.stderrLog.SetFlags(log.LstdFlags | log.Llongfile) // Log file/line
	result.template.Master = true
	return result
}

func (a *APIServer) master() {
	masterLock := dlock.NewDLock(a.etcdClient, path.Join(a.etcdPrefix, masterLockPath, a.pipelineInfo.ID))
	logger := a.getMasterLogger()
	backoff.RetryNotify(func() error {
		ctx, cancel := context.WithCancel(context.Background())
		defer cancel()

		ctx, err := masterLock.Lock(ctx)
		if err != nil {
			return err
		}
		defer masterLock.Unlock(ctx)

<<<<<<< HEAD
		log.Infof("Launching worker master process")
=======
		logger.Logf("Launching worker master process")
>>>>>>> 05a33d18

		// Set pipeline state to running
		_, err = col.NewSTM(ctx, a.etcdClient, func(stm col.STM) error {
			pipelineName := a.pipelineInfo.Pipeline.Name
			pipelines := a.pipelines.ReadWrite(stm)
			pipelineInfo := new(pps.PipelineInfo)
			if err := pipelines.Get(pipelineName, pipelineInfo); err != nil {
				return err
			}
			pipelineInfo.State = pps.PipelineState_PIPELINE_RUNNING
			pipelines.Put(pipelineName, pipelineInfo)
			return nil
		})
		return a.jobSpawner(ctx, logger)
	}, backoff.NewInfiniteBackOff(), func(err error, d time.Duration) error {
<<<<<<< HEAD
		log.Errorf("master: error running the master process: %v; retrying in %v", err, d)
=======
		logger.Logf("master: error running the master process: %v; retrying in %v", err, d)
>>>>>>> 05a33d18
		return nil
	})
}

// jobSpawner spawns jobs
func (a *APIServer) jobSpawner(ctx context.Context, logger *taggedLogger) error {
	// Establish connection pool
	numWorkers, err := ppsserver.GetExpectedNumWorkers(a.kubeClient, a.pipelineInfo.ParallelismSpec)
	if err != nil {
		return err
	}
	pool, err := pool.NewPool(a.kubeClient, a.namespace, ppsserver.PipelineRcName(a.pipelineInfo.Pipeline.Name, a.pipelineInfo.Version), numWorkers, client.PachDialOptions()...)
	if err != nil {
		return fmt.Errorf("master: error constructing worker pool: %v; retrying in %v", err)
	}
	defer func() {
		if err := pool.Close(); err != nil {
<<<<<<< HEAD
			log.Errorf("error closing pool: %v", err)
=======
			logger.Logf("error closing pool: %v", err)
>>>>>>> 05a33d18
		}
	}()

	bsf, err := a.newBranchSetFactory(ctx)
	if err != nil {
		return fmt.Errorf("error constructing branch set factory: %v", err)
	}
	defer bsf.Close()
nextInput:
	for {
		// scaleDownCh is closed after we have not received a job for
		// a certain amount of time specified by ScaleDownThreshold.
		scaleDownCh := make(chan struct{})
		if a.pipelineInfo.ScaleDownThreshold != nil {
			scaleDownThreshold, err := types.DurationFromProto(a.pipelineInfo.ScaleDownThreshold)
			if err != nil {
<<<<<<< HEAD
				log.Errorf("error converting scaleDownThreshold: %v", err)
=======
				logger.Logf("error converting scaleDownThreshold: %v", err)
>>>>>>> 05a33d18
			} else {
				time.AfterFunc(scaleDownThreshold, func() {
					close(scaleDownCh)
				})
			}
		}
		var bs *branchSet
		select {
		case <-ctx.Done():
			return context.Canceled
		case bs = <-bsf.Chan():
			if bs.Err != nil {
				return fmt.Errorf("error from branch set factory: %v", bs.Err)
			}
		case <-scaleDownCh:
			if err := a.scaleDownWorkers(); err != nil {
<<<<<<< HEAD
				log.Errorf("error scaling down workers: %v", err)
=======
				logger.Logf("error scaling down workers: %v", err)
>>>>>>> 05a33d18
			}
			continue nextInput
		}

		// Once we received a job, scale up the workers
		if a.pipelineInfo.ScaleDownThreshold != nil {
			if err := a.scaleUpWorkers(); err != nil {
<<<<<<< HEAD
				log.Errorf("error scaling up workers: %v", err)
=======
				logger.Logf("error scaling up workers: %v", err)
>>>>>>> 05a33d18
			}
		}

		// (create JobInput for new processing job)
		jobInput := proto.Clone(a.pipelineInfo.Input).(*pps.Input)
		var visitErr error
		pps.VisitInput(jobInput, func(input *pps.Input) {
			if input.Atom != nil {
				for _, branch := range bs.Branches {
					if input.Atom.Repo == branch.Head.Repo.Name && input.Atom.Branch == branch.Name {
						input.Atom.Commit = branch.Head.ID
					}
				}
				if input.Atom.Commit == "" {
					visitErr = fmt.Errorf("didn't find input commit for %s/%s", input.Atom.Repo, input.Atom.Branch)
				}
				input.Atom.FromCommit = ""
			}
		})
		if visitErr != nil {
			return visitErr
		}

		jobsRO := a.jobs.ReadOnly(ctx)
		// Check if this input set has already been processed
		jobIter, err := jobsRO.GetByIndex(ppsdb.JobsInputIndex, jobInput)
		if err != nil {
			return err
		}

		// This is doing the same thing as the line above but for 1.4.5 style jobs
		oldJobIter, err := jobsRO.GetByIndex(ppsdb.JobsInputsIndex, untranslateJobInputs(jobInput))
		if err != nil {
			return err
		}

		// Check if any of the jobs in jobIter have been run already. If so, skip
		// this input.
		for {
			var jobID string
			var jobInfo pps.JobInfo
			ok, err := jobIter.Next(&jobID, &jobInfo)
			if err != nil {
				return err
			}
			if !ok {
				ok, err := oldJobIter.Next(&jobID, &jobInfo)
				if err != nil {
					return err
				}
				if !ok {
					break
				}
			}
			if jobInfo.PipelineID == a.pipelineInfo.ID && jobInfo.PipelineVersion == a.pipelineInfo.Version {
				switch jobInfo.State {
				case pps.JobState_JOB_STARTING, pps.JobState_JOB_RUNNING:
					if err := a.runJob(ctx, &jobInfo, pool, logger); err != nil {
						return err
					}
				}
				continue nextInput
			}
		}

		// now we need to find the parentJob for this job. The parent job
		// is defined as the job with the same input commits except for the
		// newest input commit which triggered this job. In place of it we
		// use that commit's parent.
		newBranch := bs.Branches[bs.NewBranch]
		newCommitInfo, err := a.pachClient.PfsAPIClient.InspectCommit(ctx, &pfs.InspectCommitRequest{
			Commit: newBranch.Head,
		})
		if err != nil {
			return err
		}
		var parentJob *pps.Job
		if newCommitInfo.ParentCommit != nil {
			// recreate our parent's inputs so we can look it up in etcd
			parentJobInput := proto.Clone(jobInput).(*pps.Input)
			pps.VisitInput(parentJobInput, func(input *pps.Input) {
				if input.Atom != nil && input.Atom.Repo == newBranch.Head.Repo.Name && input.Atom.Branch == newBranch.Name {
					input.Atom.Commit = newCommitInfo.ParentCommit.ID
				}
			})
			if visitErr != nil {
				return visitErr
			}
			jobIter, err := jobsRO.GetByIndex(ppsdb.JobsInputIndex, parentJobInput)
			if err != nil {
				return err
			}
			for {
				var jobID string
				var jobInfo pps.JobInfo
				ok, err := jobIter.Next(&jobID, &jobInfo)
				if err != nil {
					return err
				}
				if !ok {
					break
				}
				if jobInfo.PipelineID == a.pipelineInfo.ID && jobInfo.PipelineVersion == a.pipelineInfo.Version {
					parentJob = jobInfo.Job
				}
			}
		}

		job, err := a.pachClient.PpsAPIClient.CreateJob(ctx, &pps.CreateJobRequest{
			Pipeline: a.pipelineInfo.Pipeline,
			Input:    jobInput,
			// TODO(derek): Note that once the pipeline restarts, the `job`
			// variable is lost and we don't know who is our parent job.
			ParentJob:   parentJob,
			NewBranch:   newBranch,
			EnableStats: a.pipelineInfo.EnableStats,
		})
		if err != nil {
			return err
		}

		jobInfo, err := a.pachClient.PpsAPIClient.InspectJob(ctx, &pps.InspectJobRequest{
			Job: job,
		})
		if err != nil {
			return err
		}

		if err := a.runJob(ctx, jobInfo, pool, logger); err != nil {
			return err
		}
	}
}

func plusDuration(x *types.Duration, y *types.Duration) (*types.Duration, error) {
	var xd time.Duration
	var yd time.Duration
	var err error
	if x != nil {
		xd, err = types.DurationFromProto(x)
		if err != nil {
			return nil, err
		}
	}
	if y != nil {
		yd, err = types.DurationFromProto(y)
		if err != nil {
			return nil, err
		}
	}
	return types.DurationProto(xd + yd), nil
}

// jobManager feeds datums to jobs
func (a *APIServer) runJob(ctx context.Context, jobInfo *pps.JobInfo, pool *pool.Pool, logger *taggedLogger) error {
	pfsClient := a.pachClient.PfsAPIClient
	ppsClient := a.pachClient.PpsAPIClient

	jobID := jobInfo.Job.ID
	var jobStopped bool
	var jobStoppedMutex sync.Mutex
	backoff.RetryNotify(func() (retErr error) {
		// We use a new context for this particular instance of the retry
		// loop, to ensure that all resources are released properly when
		// this job retries.
		ctx, cancel := context.WithCancel(ctx)
		defer cancel()

		if jobInfo.ParentJob != nil {
			// Wait for the parent job to finish, to ensure that output
			// commits are ordered correctly, and that this job doesn't
			// contend for workers with its parent.
			if _, err := ppsClient.InspectJob(ctx, &pps.InspectJobRequest{
				Job:        jobInfo.ParentJob,
				BlockState: true,
			}); err != nil {
				return err
			}
		}

		// Cancel the context and move on to the next job if this job
		// has been manually stopped.
		go func() {
			currentJobInfo, err := ppsClient.InspectJob(ctx, &pps.InspectJobRequest{
				Job:        jobInfo.Job,
				BlockState: true,
			})
			if err != nil {
<<<<<<< HEAD
				log.Errorf("error monitoring job state: %v", err)
=======
				logger.Logf("error monitoring job state: %v", err)
>>>>>>> 05a33d18
				return
			}
			switch currentJobInfo.State {
			case pps.JobState_JOB_KILLED, pps.JobState_JOB_SUCCESS, pps.JobState_JOB_FAILURE:
				jobStoppedMutex.Lock()
				defer jobStoppedMutex.Unlock()
				jobStopped = true
				cancel()
			}
		}()

		var pipelineInfo *pps.PipelineInfo
		if jobInfo.Pipeline != nil {
			var err error
			pipelineInfo, err = ppsClient.InspectPipeline(ctx, &pps.InspectPipelineRequest{
				Pipeline: jobInfo.Pipeline,
			})
			if err != nil {
				return err
			}
		}

		// Set the state of this job to 'RUNNING'
		_, err := col.NewSTM(ctx, a.etcdClient, func(stm col.STM) error {
			jobs := a.jobs.ReadWrite(stm)
			jobInfo := new(pps.JobInfo)
			if err := jobs.Get(jobID, jobInfo); err != nil {
				return err
			}
			return a.updateJobState(stm, jobInfo, pps.JobState_JOB_RUNNING)
		})
		if err != nil {
			return err
		}

		failed := false
		limiter := limit.New(a.numWorkers)
		// process all datums
		df, err := newDatumFactory(ctx, pfsClient, jobInfo.Input)
		if err != nil {
			return err
		}
		var newBranchParentCommit *pfs.Commit
		// If this is an incremental job we need to find the parent
		// commit of the new branch.
		if jobInfo.Incremental && jobInfo.NewBranch != nil {
			newBranchCommitInfo, err := pfsClient.InspectCommit(ctx, &pfs.InspectCommitRequest{
				Commit: jobInfo.NewBranch.Head,
			})
			if err != nil {
				return err
			}
			newBranchParentCommit = newBranchCommitInfo.ParentCommit
		}
		tree := hashtree.NewHashTree()
		var statsTree hashtree.OpenHashTree
		if jobInfo.EnableStats {
			statsTree = hashtree.NewHashTree()
		}
		var processStats []*pps.ProcessStats
		var treeMu sync.Mutex

		processedData := int64(0)
		skippedData := int64(0)
		setData := int64(0) // sum of skipped and processed data we've told etcd about
		stats := &pps.ProcessStats{}
		totalData := int64(df.Len())
		var progressMu sync.Mutex
		updateProgress := func(processed, skipped int64, newStats *pps.ProcessStats) {
			progressMu.Lock()
			defer progressMu.Unlock()
			processedData += processed
			skippedData += skipped
			totalProcessedData := processedData + skippedData
			if newStats != nil {
				var err error
				if stats.DownloadTime, err = plusDuration(stats.DownloadTime, newStats.DownloadTime); err != nil {
					logger.Logf("error adding durations: %+v", err)
				}
				if stats.ProcessTime, err = plusDuration(stats.ProcessTime, newStats.ProcessTime); err != nil {
					logger.Logf("error adding durations: %+v", err)
				}
				if stats.UploadTime, err = plusDuration(stats.UploadTime, newStats.UploadTime); err != nil {
					logger.Logf("error adding durations: %+v", err)
				}
				stats.DownloadBytes += newStats.DownloadBytes
				stats.UploadBytes += newStats.UploadBytes
			}
			// so as not to overwhelm etcd we update at most 100 times per job
			if (float64(totalProcessedData-setData)/float64(totalData)) > .01 ||
				totalProcessedData == 0 || totalProcessedData == totalData {
				// we setProcessedData even though the update below may fail,
				// if we didn't we'd retry updating the progress on the next
				// datum, this would lead to more accurate progress but
				// progress isn't that important and we don't want to overwelm
				// etcd.
				setData = totalProcessedData
				if _, err := col.NewSTM(ctx, a.etcdClient, func(stm col.STM) error {
					jobs := a.jobs.ReadWrite(stm)
					jobInfo := new(pps.JobInfo)
					if err := jobs.Get(jobID, jobInfo); err != nil {
						return err
					}
					jobInfo.DataProcessed = processedData
					jobInfo.DataSkipped = skippedData
					jobInfo.DataTotal = totalData
					jobInfo.Stats = stats
					jobs.Put(jobInfo.Job.ID, jobInfo)
					return nil
				}); err != nil {
<<<<<<< HEAD
					log.Errorf("error updating job progress: %+v", err)
=======
					logger.Logf("error updating job progress: %+v", err)
>>>>>>> 05a33d18
				}
			}
		}
		// set the initial values
		updateProgress(0, 0, nil)

		for i := 0; i < df.Len(); i++ {
			limiter.Acquire()
			files := df.Datum(i)
			var parentOutputTag *pfs.Tag
			if newBranchParentCommit != nil {
				var parentFiles []*Input
				for _, file := range files {
					parentFile := proto.Clone(file).(*Input)
					if file.FileInfo.File.Commit.Repo.Name == jobInfo.NewBranch.Head.Repo.Name && file.Branch == jobInfo.NewBranch.Name {
						parentFileInfo, err := pfsClient.InspectFile(ctx, &pfs.InspectFileRequest{
							File: client.NewFile(parentFile.FileInfo.File.Commit.Repo.Name, newBranchParentCommit.ID, parentFile.FileInfo.File.Path),
						})
						if err != nil {
							if !isNotFoundErr(err) {
								return err
							}
							// we didn't find a match for this file,
							// so we know there's no matching datum
							break
						}
						file.ParentCommit = parentFileInfo.File.Commit
						parentFile.FileInfo = parentFileInfo
					}
					parentFiles = append(parentFiles, parentFile)
				}
				if len(parentFiles) == len(files) {
					_parentOutputTag, err := HashDatum(pipelineInfo, parentFiles)
					if err != nil {
						return err
					}
					parentOutputTag = &pfs.Tag{Name: _parentOutputTag}
				}
			}
			go func() {
				userCodeFailures := 0
				defer limiter.Release()
				b := backoff.NewInfiniteBackOff()
				b.Multiplier = 1
				var resp *ProcessResponse
				if err := backoff.RetryNotify(func() error {
					conn, err := pool.Get(ctx)
					if err != nil {
						return fmt.Errorf("error from connection pool: %v", err)
					}
					workerClient := NewWorkerClient(conn)
					resp, err = workerClient.Process(ctx, &ProcessRequest{
						JobID:        jobInfo.Job.ID,
						Data:         files,
						ParentOutput: parentOutputTag,
						EnableStats:  jobInfo.EnableStats,
					})
					if err != nil {
						if err := conn.Close(); err != nil {
<<<<<<< HEAD
							log.Errorf("error closing conn: %+v", err)
=======
							logger.Logf("error closing conn: %+v", err)
>>>>>>> 05a33d18
						}
						return fmt.Errorf("Process() call failed: %v", err)
					}
					defer func() {
						if err := pool.Put(conn); err != nil {
<<<<<<< HEAD
							log.Errorf("error Putting conn: %+v", err)
=======
							logger.Logf("error Putting conn: %+v", err)
>>>>>>> 05a33d18
						}
					}()
					if resp.Failed {
						userCodeFailures++
						return fmt.Errorf("user code failed for datum %v", files)
					}
					var eg errgroup.Group
					var subTree hashtree.HashTree
					var statsSubtree hashtree.HashTree
					eg.Go(func() error {
						subTree, err = a.getTreeFromTag(ctx, resp.Tag)
						if err != nil {
							return fmt.Errorf("failed to retrieve hashtree after processing for datum %v: %v", files, err)
						}
						return nil
					})
					if jobInfo.EnableStats {
						eg.Go(func() error {
							statsSubtree, err = a.getTreeFromTag(ctx, resp.StatsTag)
							if err != nil {
								logger.Logf("failed to retrieve stats hashtree after processing for datum %v: %v", files, err)
							}
							return nil
						})
					}
					if err := eg.Wait(); err != nil {
						return err
					}
					treeMu.Lock()
					defer treeMu.Unlock()
					if statsSubtree != nil {
						if err := statsTree.Merge(statsSubtree); err != nil {
							logger.Logf("failed to merge into stats tree: %v", err)
						}
						processStats = append(processStats, resp.Stats)
						return nil
					}
					return tree.Merge(subTree)
				}, b, func(err error, d time.Duration) error {
					select {
					case <-ctx.Done():
						return err
					default:
					}
					if userCodeFailures > maximumRetriesPerDatum {
<<<<<<< HEAD
						log.Errorf("job %s failed to process datum %+v %d times failing", jobID, files, userCodeFailures)
						failed = true
						return err
					}
					log.Errorf("job %s failed to process datum %+v with: %+v, retrying in: %+v", jobID, files, err, d)
=======
						logger.Logf("job %s failed to process datum %+v %d times failing", jobID, files, userCodeFailures)
						failed = true
						return err
					}
					logger.Logf("job %s failed to process datum %+v with: %+v, retrying in: %+v", jobID, files, err, d)
>>>>>>> 05a33d18
					return nil
				}); err == nil {
					if resp.Skipped {
						go updateProgress(0, 1, resp.Stats)
					} else {
						go updateProgress(1, 0, resp.Stats)
					}
				}
			}()
		}
		limiter.Wait()

		// check if the job failed
		if failed {
			_, err = col.NewSTM(ctx, a.etcdClient, func(stm col.STM) error {
				jobs := a.jobs.ReadWrite(stm)
				jobInfo := new(pps.JobInfo)
				if err := jobs.Get(jobID, jobInfo); err != nil {
					return err
				}
				jobInfo.Finished = now()
				return a.updateJobState(stm, jobInfo, pps.JobState_JOB_FAILURE)
			})
			return err
		}

		object, err := a.putTree(ctx, tree)
		if err != nil {
			return err
		}

		var provenance []*pfs.Commit
		for _, commit := range pps.InputCommits(jobInfo.Input) {
			provenance = append(provenance, commit)
		}

		outputCommit, err := pfsClient.BuildCommit(ctx, &pfs.BuildCommitRequest{
			Parent: &pfs.Commit{
				Repo: jobInfo.OutputRepo,
			},
			Branch:     jobInfo.OutputBranch,
			Provenance: provenance,
			Tree:       object,
		})
		if err != nil {
			return err
		}

		var statsCommit *pfs.Commit
		if jobInfo.EnableStats {
			aggregateProcessStats, err := aggregateProcessStats(processStats)
			if err != nil {
				return err
			}
			marshalled, err := (&jsonpb.Marshaler{}).MarshalToString(aggregateProcessStats)
			if err != nil {
				return err
			}
			aggregateObject, err := a.putObject(ctx, []byte(marshalled))
			if err != nil {
				return err
			}
			if err := statsTree.PutFile(path.Join("/", jobID, "stats"), []*pfs.Object{aggregateObject}, int64(len(marshalled))); err != nil {
				return err
			}
			statsObject, err := a.putTree(ctx, statsTree)
			if err != nil {
				return err
			}

			statsCommit, err = pfsClient.BuildCommit(ctx, &pfs.BuildCommitRequest{
				Parent: &pfs.Commit{
					Repo: jobInfo.OutputRepo,
				},
				Branch: "stats",
				Tree:   statsObject,
			})
			if err != nil {
				return err
			}
		}

		if jobInfo.Egress != nil {
<<<<<<< HEAD
			log.Infof("Starting egress upload for job (%v)\n", jobInfo)
=======
			logger.Logf("Starting egress upload for job (%v)\n", jobInfo)
>>>>>>> 05a33d18
			start := time.Now()
			objClient, err := obj.NewClientFromURLAndSecret(ctx, jobInfo.Egress.URL)
			if err != nil {
				return err
			}
			url, err := url.Parse(jobInfo.Egress.URL)
			if err != nil {
				return err
			}
			client := client.APIClient{
				PfsAPIClient: pfsClient,
			}
			client.SetMaxConcurrentStreams(100)
			if err := pfs_sync.PushObj(client, outputCommit, objClient, strings.TrimPrefix(url.Path, "/")); err != nil {
				return err
			}
<<<<<<< HEAD
			log.Infof("Completed egress upload for job (%v), duration (%v)\n", jobInfo, time.Since(start))
=======
			logger.Logf("Completed egress upload for job (%v), duration (%v)\n", jobInfo, time.Since(start))
>>>>>>> 05a33d18
		}

		// Record the job's output commit and 'Finished' timestamp, and mark the job
		// as a SUCCESS
		_, err = col.NewSTM(ctx, a.etcdClient, func(stm col.STM) error {
			jobs := a.jobs.ReadWrite(stm)
			jobInfo := new(pps.JobInfo)
			if err := jobs.Get(jobID, jobInfo); err != nil {
				return err
			}
			jobInfo.OutputCommit = outputCommit
			jobInfo.Finished = now()
			// By definition, we will have processed all datums at this point
			jobInfo.DataProcessed = processedData
			jobInfo.DataSkipped = skippedData
			jobInfo.Stats = stats
			// likely already set but just in case it failed
			jobInfo.DataTotal = totalData
			jobInfo.StatsCommit = statsCommit
			return a.updateJobState(stm, jobInfo, pps.JobState_JOB_SUCCESS)
		})
		return err
	}, backoff.NewInfiniteBackOff(), func(err error, d time.Duration) error {
		select {
		case <-ctx.Done():
			// Exit the retry loop if context got cancelled
			return err
		default:
		}

		jobStoppedMutex.Lock()
		defer jobStoppedMutex.Unlock()
		if jobStopped {
			// If the job has been stopped, exit the retry loop
			return err
		}

<<<<<<< HEAD
		log.Errorf("error running jobManager for job %s: %v; retrying in %v", jobInfo.Job.ID, err, d)
=======
		logger.Logf("error running jobManager for job %s: %v; retrying in %v", jobInfo.Job.ID, err, d)
>>>>>>> 05a33d18

		// Increment the job's restart count
		_, err = col.NewSTM(ctx, a.etcdClient, func(stm col.STM) error {
			jobs := a.jobs.ReadWrite(stm)
			jobInfo := new(pps.JobInfo)
			if err := jobs.Get(jobID, jobInfo); err != nil {
				return err
			}
			jobInfo.Restart++
			jobs.Put(jobInfo.Job.ID, jobInfo)
			return nil
		})
		if err != nil {
<<<<<<< HEAD
			log.Errorf("error incrementing job %s's restart count", jobInfo.Job.ID)
=======
			logger.Logf("error incrementing job %s's restart count", jobInfo.Job.ID)
>>>>>>> 05a33d18
		}

		return nil
	})
	return nil
}

func aggregateProcessStats(stats []*pps.ProcessStats) (*pps.AggregateProcessStats, error) {
	var downloadTime []float64
	var processTime []float64
	var uploadTime []float64
	var downloadBytes []float64
	var uploadBytes []float64
	for _, s := range stats {
		dt, err := types.DurationFromProto(s.DownloadTime)
		if err != nil {
			return nil, err
		}
		downloadTime = append(downloadTime, float64(dt))
		pt, err := types.DurationFromProto(s.ProcessTime)
		if err != nil {
			return nil, err
		}
		processTime = append(processTime, float64(pt))
		ut, err := types.DurationFromProto(s.UploadTime)
		if err != nil {
			return nil, err
		}
		uploadTime = append(uploadTime, float64(ut))
		downloadBytes = append(downloadBytes, float64(s.DownloadBytes))
		uploadBytes = append(uploadBytes, float64(s.UploadBytes))

	}
	dtAgg, err := aggregate(downloadTime)
	if err != nil {
		return nil, err
	}
	ptAgg, err := aggregate(processTime)
	if err != nil {
		return nil, err
	}
	utAgg, err := aggregate(uploadTime)
	if err != nil {
		return nil, err
	}
	dbAgg, err := aggregate(downloadBytes)
	if err != nil {
		return nil, err
	}
	ubAgg, err := aggregate(uploadBytes)
	if err != nil {
		return nil, err
	}
	return &pps.AggregateProcessStats{
		DownloadTime:  dtAgg,
		ProcessTime:   ptAgg,
		UploadTime:    utAgg,
		DownloadBytes: dbAgg,
		UploadBytes:   ubAgg,
	}, nil
}

func aggregate(datums []float64) (*pps.Aggregate, error) {
	mean, err := stats.Mean(datums)
	if err != nil {
		return nil, err
	}
	stddev, err := stats.StandardDeviation(datums)
	if err != nil {
		return nil, err
	}
	fifth, err := stats.Percentile(datums, 5)
	if err != nil {
		return nil, err
	}
	ninetyFifth, err := stats.Percentile(datums, 95)
	if err != nil {
		return nil, err
	}
	return &pps.Aggregate{
		Count:                 int64(len(datums)),
		Mean:                  mean,
		Stddev:                stddev,
		FifthPercentile:       fifth,
		NinetyFifthPercentile: ninetyFifth,
	}, nil
}

func (a *APIServer) getTreeFromTag(ctx context.Context, tag *pfs.Tag) (hashtree.HashTree, error) {
	objectClient := a.pachClient.ObjectAPIClient
	getTagClient, err := objectClient.GetTag(ctx, tag)
	if err != nil {
		return nil, err
	}
	var buffer bytes.Buffer
	if err := grpcutil.WriteFromStreamingBytesClient(getTagClient, &buffer); err != nil {
		return nil, err
	}
	return hashtree.Deserialize(buffer.Bytes())
}

func (a *APIServer) putObject(ctx context.Context, data []byte) (*pfs.Object, error) {
	objectClient := a.pachClient.ObjectAPIClient
	putObjClient, err := objectClient.PutObject(ctx)
	if err != nil {
		return nil, err
	}
	for _, chunk := range grpcutil.Chunk(data, grpcutil.MaxMsgSize/2) {
		if err := putObjClient.Send(&pfs.PutObjectRequest{
			Value: chunk,
		}); err != nil {
			return nil, err
		}
	}
	return putObjClient.CloseAndRecv()
}

func (a *APIServer) putTree(ctx context.Context, tree hashtree.OpenHashTree) (*pfs.Object, error) {
	finishedTree, err := tree.Finish()
	if err != nil {
		return nil, err
	}

	data, err := hashtree.Serialize(finishedTree)
	if err != nil {
		return nil, err
	}
	return a.putObject(ctx, data)
}

func (a *APIServer) scaleDownWorkers() error {
	rc := a.kubeClient.ReplicationControllers(a.namespace)
	workerRc, err := rc.Get(ppsserver.PipelineRcName(a.pipelineInfo.Pipeline.Name, a.pipelineInfo.Version))
	if err != nil {
		return err
	}
	if workerRc.Spec.Replicas != 1 {
		workerRc.Spec.Replicas = 1
		_, err = rc.Update(workerRc)
		return err
	}
	return nil
}

func (a *APIServer) scaleUpWorkers() error {
	rc := a.kubeClient.ReplicationControllers(a.namespace)
	workerRc, err := rc.Get(ppsserver.PipelineRcName(a.pipelineInfo.Pipeline.Name, a.pipelineInfo.Version))
	if err != nil {
		return err
	}
	parallelism, err := ppsserver.GetExpectedNumWorkers(a.kubeClient, a.pipelineInfo.ParallelismSpec)
	if err != nil {
		return err
	}
	if workerRc.Spec.Replicas != int32(parallelism) {
		workerRc.Spec.Replicas = int32(parallelism)
		_, err = rc.Update(workerRc)
		return err
	}
	return nil
}

func untranslateJobInputs(input *pps.Input) []*pps.JobInput {
	var result []*pps.JobInput
	if input.Cross != nil {
		for _, input := range input.Cross {
			if input.Atom == nil {
				return nil
			}
			result = append(result, &pps.JobInput{
				Name:   input.Atom.Name,
				Commit: client.NewCommit(input.Atom.Repo, input.Atom.Commit),
				Glob:   input.Atom.Glob,
				Lazy:   input.Atom.Lazy,
			})
		}
	}
	return result
}

func isNotFoundErr(err error) bool {
	return err != nil && strings.Contains(err.Error(), "not found")
}

func now() *types.Timestamp {
	t, err := types.TimestampProto(time.Now())
	if err != nil {
		panic(err)
	}
	return t
}<|MERGE_RESOLUTION|>--- conflicted
+++ resolved
@@ -17,10 +17,7 @@
 	"github.com/gogo/protobuf/jsonpb"
 	"github.com/gogo/protobuf/proto"
 	"github.com/gogo/protobuf/types"
-<<<<<<< HEAD
-=======
 	"github.com/montanaflynn/stats"
->>>>>>> 05a33d18
 
 	"github.com/pachyderm/pachyderm/src/client"
 	"github.com/pachyderm/pachyderm/src/client/limit"
@@ -73,11 +70,7 @@
 		}
 		defer masterLock.Unlock(ctx)
 
-<<<<<<< HEAD
-		log.Infof("Launching worker master process")
-=======
 		logger.Logf("Launching worker master process")
->>>>>>> 05a33d18
 
 		// Set pipeline state to running
 		_, err = col.NewSTM(ctx, a.etcdClient, func(stm col.STM) error {
@@ -93,11 +86,7 @@
 		})
 		return a.jobSpawner(ctx, logger)
 	}, backoff.NewInfiniteBackOff(), func(err error, d time.Duration) error {
-<<<<<<< HEAD
-		log.Errorf("master: error running the master process: %v; retrying in %v", err, d)
-=======
 		logger.Logf("master: error running the master process: %v; retrying in %v", err, d)
->>>>>>> 05a33d18
 		return nil
 	})
 }
@@ -115,11 +104,7 @@
 	}
 	defer func() {
 		if err := pool.Close(); err != nil {
-<<<<<<< HEAD
-			log.Errorf("error closing pool: %v", err)
-=======
 			logger.Logf("error closing pool: %v", err)
->>>>>>> 05a33d18
 		}
 	}()
 
@@ -136,11 +121,7 @@
 		if a.pipelineInfo.ScaleDownThreshold != nil {
 			scaleDownThreshold, err := types.DurationFromProto(a.pipelineInfo.ScaleDownThreshold)
 			if err != nil {
-<<<<<<< HEAD
-				log.Errorf("error converting scaleDownThreshold: %v", err)
-=======
 				logger.Logf("error converting scaleDownThreshold: %v", err)
->>>>>>> 05a33d18
 			} else {
 				time.AfterFunc(scaleDownThreshold, func() {
 					close(scaleDownCh)
@@ -157,11 +138,7 @@
 			}
 		case <-scaleDownCh:
 			if err := a.scaleDownWorkers(); err != nil {
-<<<<<<< HEAD
-				log.Errorf("error scaling down workers: %v", err)
-=======
 				logger.Logf("error scaling down workers: %v", err)
->>>>>>> 05a33d18
 			}
 			continue nextInput
 		}
@@ -169,11 +146,7 @@
 		// Once we received a job, scale up the workers
 		if a.pipelineInfo.ScaleDownThreshold != nil {
 			if err := a.scaleUpWorkers(); err != nil {
-<<<<<<< HEAD
-				log.Errorf("error scaling up workers: %v", err)
-=======
 				logger.Logf("error scaling up workers: %v", err)
->>>>>>> 05a33d18
 			}
 		}
 
@@ -362,11 +335,7 @@
 				BlockState: true,
 			})
 			if err != nil {
-<<<<<<< HEAD
-				log.Errorf("error monitoring job state: %v", err)
-=======
 				logger.Logf("error monitoring job state: %v", err)
->>>>>>> 05a33d18
 				return
 			}
 			switch currentJobInfo.State {
@@ -477,11 +446,7 @@
 					jobs.Put(jobInfo.Job.ID, jobInfo)
 					return nil
 				}); err != nil {
-<<<<<<< HEAD
-					log.Errorf("error updating job progress: %+v", err)
-=======
 					logger.Logf("error updating job progress: %+v", err)
->>>>>>> 05a33d18
 				}
 			}
 		}
@@ -541,21 +506,13 @@
 					})
 					if err != nil {
 						if err := conn.Close(); err != nil {
-<<<<<<< HEAD
-							log.Errorf("error closing conn: %+v", err)
-=======
 							logger.Logf("error closing conn: %+v", err)
->>>>>>> 05a33d18
 						}
 						return fmt.Errorf("Process() call failed: %v", err)
 					}
 					defer func() {
 						if err := pool.Put(conn); err != nil {
-<<<<<<< HEAD
-							log.Errorf("error Putting conn: %+v", err)
-=======
 							logger.Logf("error Putting conn: %+v", err)
->>>>>>> 05a33d18
 						}
 					}()
 					if resp.Failed {
@@ -601,19 +558,11 @@
 					default:
 					}
 					if userCodeFailures > maximumRetriesPerDatum {
-<<<<<<< HEAD
-						log.Errorf("job %s failed to process datum %+v %d times failing", jobID, files, userCodeFailures)
-						failed = true
-						return err
-					}
-					log.Errorf("job %s failed to process datum %+v with: %+v, retrying in: %+v", jobID, files, err, d)
-=======
 						logger.Logf("job %s failed to process datum %+v %d times failing", jobID, files, userCodeFailures)
 						failed = true
 						return err
 					}
 					logger.Logf("job %s failed to process datum %+v with: %+v, retrying in: %+v", jobID, files, err, d)
->>>>>>> 05a33d18
 					return nil
 				}); err == nil {
 					if resp.Skipped {
@@ -697,11 +646,7 @@
 		}
 
 		if jobInfo.Egress != nil {
-<<<<<<< HEAD
-			log.Infof("Starting egress upload for job (%v)\n", jobInfo)
-=======
 			logger.Logf("Starting egress upload for job (%v)\n", jobInfo)
->>>>>>> 05a33d18
 			start := time.Now()
 			objClient, err := obj.NewClientFromURLAndSecret(ctx, jobInfo.Egress.URL)
 			if err != nil {
@@ -718,11 +663,7 @@
 			if err := pfs_sync.PushObj(client, outputCommit, objClient, strings.TrimPrefix(url.Path, "/")); err != nil {
 				return err
 			}
-<<<<<<< HEAD
-			log.Infof("Completed egress upload for job (%v), duration (%v)\n", jobInfo, time.Since(start))
-=======
 			logger.Logf("Completed egress upload for job (%v), duration (%v)\n", jobInfo, time.Since(start))
->>>>>>> 05a33d18
 		}
 
 		// Record the job's output commit and 'Finished' timestamp, and mark the job
@@ -760,11 +701,7 @@
 			return err
 		}
 
-<<<<<<< HEAD
-		log.Errorf("error running jobManager for job %s: %v; retrying in %v", jobInfo.Job.ID, err, d)
-=======
 		logger.Logf("error running jobManager for job %s: %v; retrying in %v", jobInfo.Job.ID, err, d)
->>>>>>> 05a33d18
 
 		// Increment the job's restart count
 		_, err = col.NewSTM(ctx, a.etcdClient, func(stm col.STM) error {
@@ -778,11 +715,7 @@
 			return nil
 		})
 		if err != nil {
-<<<<<<< HEAD
-			log.Errorf("error incrementing job %s's restart count", jobInfo.Job.ID)
-=======
 			logger.Logf("error incrementing job %s's restart count", jobInfo.Job.ID)
->>>>>>> 05a33d18
 		}
 
 		return nil
