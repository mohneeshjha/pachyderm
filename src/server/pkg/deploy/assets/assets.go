--- conflicted
+++ resolved
@@ -69,14 +69,7 @@
 	Dynamic     bool
 	EtcdNodes   int
 	EtcdVolume  string
-<<<<<<< HEAD
-	noDash         bool
-=======
-	// BlockCacheSize is the amount of memory each PachD node allocates towards
-	// its cache of PFS blocks.
-	BlockCacheSize string
 	EnableDash     bool
->>>>>>> e022dbe1
 	DashImage      string
 
 	// BlockCacheSize is the amount of memory each PachD node allocates towards
