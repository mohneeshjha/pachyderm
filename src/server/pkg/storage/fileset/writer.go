--- conflicted
+++ resolved
@@ -17,17 +17,12 @@
 )
 
 type meta struct {
-<<<<<<< HEAD
 	hdr, copyHdr *index.Header
-=======
-	hdr *index.Header
->>>>>>> 7b89a983
 }
 
 // Writer writes the serialized format of a fileset.
 // The serialized format of a fileset consists of indexes and content which are both realized as compressed tar stream chunks.
 type Writer struct {
-<<<<<<< HEAD
 	ctx                   context.Context
 	chunks                *chunk.Storage
 	tw                    *tar.Writer
@@ -35,31 +30,15 @@
 	iw                    *index.Writer
 	hdr, copyHdr, lastHdr *index.Header
 	closed                bool
-=======
-	tw      *tar.Writer
-	cw      *chunk.Writer
-	iw      *index.Writer
-	first   bool
-	hdr     *index.Header
-	lastHdr *index.Header
-	closed  bool
->>>>>>> 7b89a983
 }
 
 func newWriter(ctx context.Context, objC obj.Client, chunks *chunk.Storage, path string) *Writer {
 	w := &Writer{
-<<<<<<< HEAD
 		ctx:    ctx,
 		chunks: chunks,
 		iw:     index.NewWriter(ctx, objC, chunks, path),
 	}
 	cw := chunks.NewWriter(ctx, averageBits, w.callback(), math.MaxInt64)
-=======
-		iw:    index.NewWriter(ctx, objC, chunks, path),
-		first: true,
-	}
-	cw := chunks.NewWriter(ctx, averageBits, w.callback())
->>>>>>> 7b89a983
 	w.cw = cw
 	w.tw = tar.NewWriter(cw)
 	return w
@@ -92,30 +71,16 @@
 		w.hdr.Idx.DataOp.DataRefs = nil
 		w.copyHdr = hdr
 	}
-<<<<<<< HEAD
-=======
-	w.cw.Annotate(&chunk.Annotation{
-		NextDataRef: &chunk.DataRef{},
-		Meta: &meta{
-			hdr: w.hdr,
-		},
-	})
->>>>>>> 7b89a983
 	if err := w.tw.WriteHeader(w.hdr.Hdr); err != nil {
 		return err
 	}
 	// Setup first tag for header.
-<<<<<<< HEAD
-	w.hdr.Idx.DataOp.Tags = []*index.Tag{&index.Tag{Id: headerTag, SizeBytes: w.cw.AnnotationSize()}}
-=======
 	w.hdr.Idx.DataOp.Tags = []*index.Tag{&index.Tag{Id: headerTag, SizeBytes: w.cw.AnnotatedBytesSize()}}
->>>>>>> 7b89a983
 	return nil
 }
 
 func (w *Writer) callback() chunk.WriterFunc {
 	return func(_ *chunk.DataRef, annotations []*chunk.Annotation) error {
-<<<<<<< HEAD
 		if len(annotations) == 0 {
 			return nil
 		}
@@ -136,33 +101,6 @@
 		// Don't write out the last file header (it may have more content in the next chunk).
 		hdrs = hdrs[:len(hdrs)-1]
 		return w.iw.WriteHeaders(hdrs)
-=======
-		hdr := annotations[0].Meta.(*meta).hdr
-		if w.lastHdr == nil {
-			w.lastHdr = hdr
-		}
-		// Write out the last header if it does not span across chunks.
-		if hdr.Hdr.Name != w.lastHdr.Hdr.Name {
-			if err := w.iw.WriteHeader(w.lastHdr); err != nil {
-				return err
-			}
-			w.lastHdr = hdr
-		}
-		w.lastHdr.Idx.DataOp.DataRefs = append(w.lastHdr.Idx.DataOp.DataRefs, annotations[0].NextDataRef)
-		// Write out the headers that do not span after this chunk.
-		for i := 1; i < len(annotations); i++ {
-			if err := w.iw.WriteHeader(w.lastHdr); err != nil {
-				return err
-			}
-			w.lastHdr = annotations[i].Meta.(*meta).hdr
-			w.lastHdr.Idx.DataOp.DataRefs = append(w.lastHdr.Idx.DataOp.DataRefs, annotations[i].NextDataRef)
-		}
-		// Write out last header if closed.
-		if w.closed {
-			return w.iw.WriteHeader(w.lastHdr)
-		}
-		return nil
->>>>>>> 7b89a983
 	}
 }
 
@@ -179,7 +117,6 @@
 	return n, err
 }
 
-<<<<<<< HEAD
 // CopyTags does a cheap copy of tagged file data from a reader to a writer.
 func (w *Writer) CopyTags(r *Reader, tagBound ...string) error {
 	c, err := r.readCopyTags(tagBound...)
@@ -190,12 +127,12 @@
 }
 
 func (w *Writer) writeCopyTags(c *copyTags) error {
-	beforeSize := w.cw.AnnotationSize()
+	beforeSize := w.cw.AnnotatedBytesSize()
 	if err := w.cw.WriteCopy(c.content); err != nil {
 		return err
 	}
 	w.hdr.Idx.DataOp.Tags = append(w.hdr.Idx.DataOp.Tags, c.tags...)
-	return w.tw.Skip(w.cw.AnnotationSize() - beforeSize)
+	return w.tw.Skip(w.cw.AnnotatedBytesSize() - beforeSize)
 }
 
 // CopyFiles does a cheap copy of files from a reader to a writer.
@@ -253,16 +190,6 @@
 	w.tw = tar.NewWriter(w.cw)
 	w.cw.Reset()
 	return nil
-=======
-func (w *Writer) writeTags(tags []*index.Tag) error {
-	w.hdr.Idx.DataOp.Tags = append(w.hdr.Idx.DataOp.Tags, tags...)
-	var numBytes int64
-	for _, tag := range tags {
-		numBytes += tag.SizeBytes
-	}
-	w.hdr.Idx.SizeBytes += numBytes
-	return w.tw.Skip(numBytes)
->>>>>>> 7b89a983
 }
 
 // Close closes the writer.
