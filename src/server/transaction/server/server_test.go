--- conflicted
+++ resolved
@@ -58,20 +58,12 @@
 	authServer auth.APIServer,
 	txnServer APIServer,
 ) {
-<<<<<<< HEAD
-	eg := grpcutil.Serve(
-=======
 	_, eg := grpcutil.Serve(
 		context.Background(),
->>>>>>> b56d122e
 		grpcutil.ServerOptions{
 			Port:       uint16(port),
 			MaxMsgSize: grpcutil.MaxMsgSize,
 			RegisterFunc: func(s *grpc.Server) error {
-<<<<<<< HEAD
-				defer close(ready)
-=======
->>>>>>> b56d122e
 				pfs.RegisterAPIServer(s, pfsServer)
 				pfs.RegisterObjectAPIServer(s, pfsBlockServer)
 				auth.RegisterAPIServer(s, authServer)
