# Pipeline Specification

## Format

```json
{
  "pipeline": {
    "name": string
  },
  "transform": {
    "image": string,
    "cmd": [ string ],
    "stdin": [ string ]
  },
  "parallelism": int,
  "inputs": [
    {
      "repo": {
        "name": string
      },
      "strategy": "map"/"reduce"/"streaming_reduce"/"global"
      // alternatively, strategy can be specified as an object.
      // this is only for advanced use cases; most of the time, one of the four
      // strategies above should suffice.
      "strategy": {
        "partition": "block"/"file"/"repo",
        "incrementality": bool
      }
    }
  ]
}
```

`pipeline.name` is the name of the pipeline that you are creating.  Each pipeline needs to have a unique name.

`transform.image` is the name of the Docker image that your jobs run in.  Currently, this image needs to [inherit from a Pachyderm-provided image known as `job-shim`](https://github.com/pachyderm/pachyderm/blob/fae98e54af0d6932e258e4b0df4ea784414c921e/examples/fruit_stand/Dockerfile#L1).

`transform.cmd` is the command passed to the Docker run invocation.  Note that as with Docker, cmd is not run inside a shell which means that things like wildcard globbing (`*`), pipes (`|`) and file redirects (`>` and `>>`) will not work.  To get that behavior, you can set `cmd` to be a shell of your choice (e.g. `sh`) and pass a shell script to stdin.

`transform.stdin` is an array of lines that are sent to your command on stdin.  Lines need not end in newline characters.

`parallelism` is how many copies of your container should run in parallel.  If you'd like Pachyderm to automatically scale the parallelism based on available cluster resources, you can set this to 0.

`inputs` specifies a set of Repos that will be visible to the jobs during runtime. Commits to these repos will automatically trigger the pipeline to create new jobs to process them.

`inputs.strategy` specifies how a repo will be partitioned among parallel containers, and whether the entire repo or just the new commit is used as the input.

You may specify a strategy using either an alias or a JSON object.  We support four aliases that represent the four commonly used strategies:

* map: each job sees a part of the new commit; files may be partitioned
* reduce: each job sees a part of the entire repo; files are not partitioned
* streaming_reduce: each job sees a part of the new commit; files are not partitioned
* global: each job sees the entire repo

If a strategy is not specified, the "map" strategy is used by default.

## Examples

```json
{
  "pipeline": {
    "name": "my-pipeline"
  },
  "transform": {
    "image": "my-image",
    "cmd": [ "my-binary", "arg1", "arg2"],
    "stdin": [
        "my-std-input"
    ]
  },
  "parallelism": "4",
  "inputs": [
    {
      "repo": {
        "name": "my-input"
      },
      "strategy": "map"
    }
  ]
}
```

<<<<<<< HEAD
This pipeline runs when the repo `my-input` gets a new commit.  The pipeline will spawn 4 parallel jobs, each of which runs the command `my-binary` in the Docker image `my-imge`, with `arg1` and `arg2` as arguments to the command and `my-std-input` as the standard input.  Each job will get a part of the new commit as input because `strategy` is set to `map`.
=======
This pipeline runs when the repo `my-input` gets a new commit.  The pipeline will spawn 4 parallel jobs, each of which runs the command `my-binary` in the Docker image `my-image`, with `arg1` and `arg2` as arguments to the command and `my-std-input` as the standard input.  Each job will get a unique set of files as input because `reduce` is set to true.
>>>>>>> b0962bba
<|MERGE_RESOLUTION|>--- conflicted
+++ resolved
@@ -80,8 +80,4 @@
 }
 ```
 
-<<<<<<< HEAD
-This pipeline runs when the repo `my-input` gets a new commit.  The pipeline will spawn 4 parallel jobs, each of which runs the command `my-binary` in the Docker image `my-imge`, with `arg1` and `arg2` as arguments to the command and `my-std-input` as the standard input.  Each job will get a part of the new commit as input because `strategy` is set to `map`.
-=======
-This pipeline runs when the repo `my-input` gets a new commit.  The pipeline will spawn 4 parallel jobs, each of which runs the command `my-binary` in the Docker image `my-image`, with `arg1` and `arg2` as arguments to the command and `my-std-input` as the standard input.  Each job will get a unique set of files as input because `reduce` is set to true.
->>>>>>> b0962bba
+This pipeline runs when the repo `my-input` gets a new commit.  The pipeline will spawn 4 parallel jobs, each of which runs the command `my-binary` in the Docker image `my-image`, with `arg1` and `arg2` as arguments to the command and `my-std-input` as the standard input.  Each job will get a part of the new commit as input because `strategy` is set to `map`.